--- conflicted
+++ resolved
@@ -774,9 +774,6 @@
             LOG.info("Principals who can enroll using template `%s`: %s" % (entry["attributes"]["name"],
                      ", ".join(("`" + sid_map[principal] + "`" for principal in enrollment_principals))))
 
-<<<<<<< HEAD
-=======
-        LOG.info("Done dumping ADCS info")
 
     def addDnsRecord(self, name, ipaddr):
         # https://github.com/Kevin-Robertson/Powermad/blob/master/Powermad.ps1
@@ -906,7 +903,6 @@
 
         LOG.info('Added `NS` record `%s`. DON\'T FORGET TO CLEANUP (set `dNSTombstoned` to `TRUE`, set `dnsRecord` to a NULL byte)' % ns_record_name)
 
->>>>>>> 6a8d16ce
 
     def run(self):
         #self.client.search('dc=vulnerable,dc=contoso,dc=com', '(objectclass=person)')
