# Copyright (c) 2003-2015 CORE Security Technologies)
#
# This software is provided under under a slightly modified version
# of the Apache Software License. See the accompanying LICENSE file
# for more information.
#
# Copyright (C) 2001 Michael Teo <michaelteo@bigfoot.com>
# smb.py - SMB/CIFS library
#
# This software is provided 'as-is', without any express or implied warranty. 
# In no event will the author be held liable for any damages arising from the 
# use of this software.
#
# Permission is granted to anyone to use this software for any purpose, 
# including commercial applications, and to alter it and redistribute it 
# freely, subject to the following restrictions:
#
# 1. The origin of this software must not be misrepresented; you must not 
#    claim that you wrote the original software. If you use this software 
#    in a product, an acknowledgment in the product documentation would be
#    appreciated but is not required.
#
# 2. Altered source versions must be plainly marked as such, and must not be 
#    misrepresented as being the original software.
#
# 3. This notice cannot be removed or altered from any source distribution.
#
# Altered source done by Alberto Solino (@agsolino)

# Todo:
# [ ] Try [SMB]transport fragmentation using Transact requests
# [ ] Try other methods of doing write (write_raw, transact2, write, write_and_unlock, write_and_close, write_mpx)
# [-] Try replacements for SMB_COM_NT_CREATE_ANDX  (CREATE, T_TRANSACT_CREATE, OPEN_ANDX works
# [x] Fix forceWriteAndx, which needs to send a RecvRequest, because recv() will not send it
# [x] Fix Recv() when using RecvAndx and the answer comes splet in several packets
# [ ] Try [SMB]transport fragmentation with overlaping segments
# [ ] Try [SMB]transport fragmentation with out of order segments
# [x] Do chained AndX requests
# [ ] Transform the rest of the calls to structure
# [X] Implement TRANS/TRANS2 reassembly for list_path

import os
import socket
import types
import string
import struct
from binascii import a2b_hex
import datetime
from struct import pack, unpack
from contextlib import contextmanager

from impacket import nmb, ntlm, nt_errors, LOG
from impacket.structure import Structure
from impacket.spnego import SPNEGO_NegTokenInit, TypesMech, SPNEGO_NegTokenResp

# For signing
import hashlib

unicode_support = 0
unicode_convert = 1

try:
    from cStringIO import StringIO
except ImportError:
    from StringIO import StringIO

# Dialect for SMB1
SMB_DIALECT = 'NT LM 0.12'

# Shared Device Type
SHARED_DISK                      = 0x00
SHARED_DISK_HIDDEN               = 0x80000000
SHARED_PRINT_QUEUE               = 0x01
SHARED_DEVICE                    = 0x02
SHARED_IPC                       = 0x03

# Extended attributes mask
ATTR_ARCHIVE                     = 0x020
ATTR_COMPRESSED                  = 0x800
ATTR_NORMAL                      = 0x080
ATTR_HIDDEN                      = 0x002
ATTR_READONLY                    = 0x001
ATTR_TEMPORARY                   = 0x100
ATTR_DIRECTORY                   = 0x010
ATTR_SYSTEM                      = 0x004

# Service Type
SERVICE_DISK                     = 'A:'
SERVICE_PRINTER                  = 'LPT1:'
SERVICE_IPC                      = 'IPC'
SERVICE_COMM                     = 'COMM'
SERVICE_ANY                      = '?????'

# Server Type (Can be used to mask with SMBMachine.get_type() or SMBDomain.get_type())
SV_TYPE_WORKSTATION              = 0x00000001
SV_TYPE_SERVER                   = 0x00000002
SV_TYPE_SQLSERVER                = 0x00000004
SV_TYPE_DOMAIN_CTRL              = 0x00000008
SV_TYPE_DOMAIN_BAKCTRL           = 0x00000010
SV_TYPE_TIME_SOURCE              = 0x00000020
SV_TYPE_AFP                      = 0x00000040
SV_TYPE_NOVELL                   = 0x00000080
SV_TYPE_DOMAIN_MEMBER            = 0x00000100
SV_TYPE_PRINTQ_SERVER            = 0x00000200
SV_TYPE_DIALIN_SERVER            = 0x00000400
SV_TYPE_XENIX_SERVER             = 0x00000800
SV_TYPE_NT                       = 0x00001000
SV_TYPE_WFW                      = 0x00002000
SV_TYPE_SERVER_NT                = 0x00004000
SV_TYPE_POTENTIAL_BROWSER        = 0x00010000
SV_TYPE_BACKUP_BROWSER           = 0x00020000
SV_TYPE_MASTER_BROWSER           = 0x00040000
SV_TYPE_DOMAIN_MASTER            = 0x00080000
SV_TYPE_LOCAL_LIST_ONLY          = 0x40000000
SV_TYPE_DOMAIN_ENUM              = 0x80000000

# Options values for SMB.stor_file and SMB.retr_file
SMB_O_CREAT                      = 0x10   # Create the file if file does not exists. Otherwise, operation fails.
SMB_O_EXCL                       = 0x00   # When used with SMB_O_CREAT, operation fails if file exists. Cannot be used with SMB_O_OPEN.
SMB_O_OPEN                       = 0x01   # Open the file if the file exists
SMB_O_TRUNC                      = 0x02   # Truncate the file if the file exists

# Share Access Mode
SMB_SHARE_COMPAT                 = 0x00
SMB_SHARE_DENY_EXCL              = 0x10
SMB_SHARE_DENY_WRITE             = 0x20
SMB_SHARE_DENY_READEXEC          = 0x30
SMB_SHARE_DENY_NONE              = 0x40
SMB_ACCESS_READ                  = 0x00
SMB_ACCESS_WRITE                 = 0x01
SMB_ACCESS_READWRITE             = 0x02
SMB_ACCESS_EXEC                  = 0x03

TRANS_DISCONNECT_TID             = 1
TRANS_NO_RESPONSE                = 2

STATUS_SUCCESS                   = 0x00000000
STATUS_LOGON_FAILURE             = 0xC000006D
STATUS_LOGON_TYPE_NOT_GRANTED    = 0xC000015B
MAX_TFRAG_SIZE                   = 5840
EVASION_NONE                     = 0
EVASION_LOW                      = 1
EVASION_HIGH                     = 2
EVASION_MAX                      = 3
RPC_X_BAD_STUB_DATA              = 0x6F7

# SMB_FILE_ATTRIBUTES

SMB_FILE_ATTRIBUTE_NORMAL        = 0x0000
SMB_FILE_ATTRIBUTE_READONLY      = 0x0001
SMB_FILE_ATTRIBUTE_HIDDEN        = 0x0002
SMB_FILE_ATTRIBUTE_SYSTEM        = 0x0004
SMB_FILE_ATTRIBUTE_VOLUME        = 0x0008
SMB_FILE_ATTRIBUTE_DIRECTORY     = 0x0010
SMB_FILE_ATTRIBUTE_ARCHIVE       = 0x0020
SMB_SEARCH_ATTRIBUTE_READONLY    = 0x0100
SMB_SEARCH_ATTRIBUTE_HIDDEN      = 0x0200
SMB_SEARCH_ATTRIBUTE_SYSTEM      = 0x0400
SMB_SEARCH_ATTRIBUTE_DIRECTORY   = 0x1000
SMB_SEARCH_ATTRIBUTE_ARCHIVE     = 0x2000

# Session SetupAndX Action flags
SMB_SETUP_GUEST                  = 0x01
SMB_SETUP_USE_LANMAN_KEY         = 0x02

# QUERY_INFORMATION levels
SMB_INFO_ALLOCATION              = 0x0001
SMB_INFO_VOLUME                  = 0x0002
FILE_FS_SIZE_INFORMATION         = 0x0003
SMB_QUERY_FS_VOLUME_INFO         = 0x0102
SMB_QUERY_FS_SIZE_INFO           = 0x0103
SMB_QUERY_FILE_EA_INFO           = 0x0103
SMB_QUERY_FS_DEVICE_INFO         = 0x0104
SMB_QUERY_FS_ATTRIBUTE_INFO      = 0x0105
SMB_QUERY_FILE_BASIC_INFO        = 0x0101
SMB_QUERY_FILE_STANDARD_INFO     = 0x0102
SMB_QUERY_FILE_ALL_INFO          = 0x0107
FILE_FS_FULL_SIZE_INFORMATION    = 0x03EF

# SET_INFORMATION levels
SMB_SET_FILE_DISPOSITION_INFO    = 0x0102
SMB_SET_FILE_BASIC_INFO          = 0x0101
SMB_SET_FILE_END_OF_FILE_INFO    = 0x0104


# File System Attributes
FILE_CASE_SENSITIVE_SEARCH       = 0x00000001
FILE_CASE_PRESERVED_NAMES        = 0x00000002
FILE_UNICODE_ON_DISK             = 0x00000004
FILE_PERSISTENT_ACLS             = 0x00000008
FILE_FILE_COMPRESSION            = 0x00000010
FILE_VOLUME_IS_COMPRESSED        = 0x00008000

# FIND_FIRST2 flags and levels
SMB_FIND_CLOSE_AFTER_REQUEST     = 0x0001
SMB_FIND_CLOSE_AT_EOS            = 0x0002
SMB_FIND_RETURN_RESUME_KEYS      = 0x0004
SMB_FIND_CONTINUE_FROM_LAST      = 0x0008
SMB_FIND_WITH_BACKUP_INTENT      = 0x0010

FILE_DIRECTORY_FILE              = 0x00000001
FILE_DELETE_ON_CLOSE             = 0x00001000
FILE_NON_DIRECTORY_FILE          = 0x00000040

SMB_FIND_INFO_STANDARD           = 0x0001
SMB_FIND_FILE_DIRECTORY_INFO     = 0x0101
SMB_FIND_FILE_FULL_DIRECTORY_INFO= 0x0102
SMB_FIND_FILE_NAMES_INFO         = 0x0103
SMB_FIND_FILE_BOTH_DIRECTORY_INFO= 0x0104
SMB_FIND_FILE_ID_FULL_DIRECTORY_INFO = 0x105
SMB_FIND_FILE_ID_BOTH_DIRECTORY_INFO = 0x106


# DesiredAccess flags
FILE_READ_DATA                   = 0x00000001
FILE_WRITE_DATA                  = 0x00000002
FILE_APPEND_DATA                 = 0x00000004
FILE_EXECUTE                     = 0x00000020
MAXIMUM_ALLOWED                  = 0x02000000
GENERIC_ALL                      = 0x10000000
GENERIC_EXECUTE                  = 0x20000000
GENERIC_WRITE                    = 0x40000000
GENERIC_READ                     = 0x80000000

# ShareAccess flags
FILE_SHARE_NONE                  = 0x00000000
FILE_SHARE_READ                  = 0x00000001
FILE_SHARE_WRITE                 = 0x00000002
FILE_SHARE_DELETE                = 0x00000004

# CreateDisposition flags
FILE_SUPERSEDE                  = 0x00000000
FILE_OPEN                       = 0x00000001
FILE_CREATE                     = 0x00000002
FILE_OPEN_IF                    = 0x00000003
FILE_OVERWRITE                  = 0x00000004
FILE_OVERWRITE_IF               = 0x00000005

def strerror(errclass, errcode):
    if errclass == 0x01:
        return 'OS error', ERRDOS.get(errcode, 'Unknown error')
    elif errclass == 0x02:
        return 'Server error', ERRSRV.get(errcode, 'Unknown error')
    elif errclass == 0x03:
        return 'Hardware error', ERRHRD.get(errcode, 'Unknown error')
    # This is not a standard error class for SMB
    #elif errclass == 0x80:
    #    return 'Browse error', ERRBROWSE.get(errcode, 'Unknown error')
    elif errclass == 0xff:
        return 'Bad command', 'Bad command. Please file bug report'
    else:
        return 'Unknown error', 'Unknown error'

# Raised when an error has occured during a session
class SessionError(Exception):
    # SMB X/Open error codes for the ERRDOS error class
    ERRsuccess                           = 0
    ERRbadfunc                           = 1
    ERRbadfile                           = 2
    ERRbadpath                           = 3
    ERRnofids                            = 4
    ERRnoaccess                          = 5
    ERRbadfid                            = 6
    ERRbadmcb                            = 7
    ERRnomem                             = 8
    ERRbadmem                            = 9
    ERRbadenv                            = 10
    ERRbadaccess                         = 12
    ERRbaddata                           = 13
    ERRres                               = 14
    ERRbaddrive                          = 15
    ERRremcd                             = 16
    ERRdiffdevice                        = 17
    ERRnofiles                           = 18
    ERRgeneral                           = 31
    ERRbadshare                          = 32
    ERRlock                              = 33
    ERRunsup                             = 50
    ERRnetnamedel                        = 64
    ERRnosuchshare                       = 67
    ERRfilexists                         = 80
    ERRinvalidparam                      = 87
    ERRcannotopen                        = 110
    ERRinsufficientbuffer                = 122
    ERRinvalidname                       = 123
    ERRunknownlevel                      = 124
    ERRnotlocked                         = 158
    ERRrename                            = 183
    ERRbadpipe                           = 230
    ERRpipebusy                          = 231
    ERRpipeclosing                       = 232
    ERRnotconnected                      = 233
    ERRmoredata                          = 234
    ERRnomoreitems                       = 259
    ERRbaddirectory                      = 267
    ERReasnotsupported                   = 282
    ERRlogonfailure                      = 1326
    ERRbuftoosmall                       = 2123
    ERRunknownipc                        = 2142
    ERRnosuchprintjob                    = 2151
    ERRinvgroup                          = 2455

    # here's a special one from observing NT
    ERRnoipc                             = 66

    # These errors seem to be only returned by the NT printer driver system
    ERRdriveralreadyinstalled            = 1795
    ERRunknownprinterport                = 1796
    ERRunknownprinterdriver              = 1797
    ERRunknownprintprocessor             = 1798
    ERRinvalidseparatorfile              = 1799
    ERRinvalidjobpriority                = 1800
    ERRinvalidprintername                = 1801
    ERRprinteralreadyexists              = 1802
    ERRinvalidprintercommand             = 1803
    ERRinvaliddatatype                   = 1804
    ERRinvalidenvironment                = 1805

    ERRunknownprintmonitor               = 3000
    ERRprinterdriverinuse                = 3001
    ERRspoolfilenotfound                 = 3002
    ERRnostartdoc                        = 3003
    ERRnoaddjob                          = 3004
    ERRprintprocessoralreadyinstalled    = 3005
    ERRprintmonitoralreadyinstalled      = 3006
    ERRinvalidprintmonitor               = 3007
    ERRprintmonitorinuse                 = 3008
    ERRprinterhasjobsqueued              = 3009

    # Error codes for the ERRSRV class

    ERRerror                             = 1
    ERRbadpw                             = 2
    ERRbadtype                           = 3
    ERRaccess                            = 4
    ERRinvnid                            = 5
    ERRinvnetname                        = 6
    ERRinvdevice                         = 7
    ERRqfull                             = 49
    ERRqtoobig                           = 50
    ERRinvpfid                           = 52
    ERRsmbcmd                            = 64
    ERRsrverror                          = 65
    ERRfilespecs                         = 67
    ERRbadlink                           = 68
    ERRbadpermits                        = 69
    ERRbadpid                            = 70
    ERRsetattrmode                       = 71
    ERRpaused                            = 81
    ERRmsgoff                            = 82
    ERRnoroom                            = 83
    ERRrmuns                             = 87
    ERRtimeout                           = 88
    ERRnoresource                        = 89
    ERRtoomanyuids                       = 90
    ERRbaduid                            = 91
    ERRuseMPX                            = 250
    ERRuseSTD                            = 251
    ERRcontMPX                           = 252
    ERRbadPW                             = None
    ERRnosupport                         = 0
    ERRunknownsmb                        = 22

    # Error codes for the ERRHRD class

    ERRnowrite                           = 19
    ERRbadunit                           = 20
    ERRnotready                          = 21
    ERRbadcmd                            = 22
    ERRdata                              = 23
    ERRbadreq                            = 24
    ERRseek                              = 25
    ERRbadmedia                          = 26
    ERRbadsector                         = 27
    ERRnopaper                           = 28
    ERRwrite                             = 29
    ERRread                              = 30
    ERRwrongdisk                         = 34
    ERRFCBunavail                        = 35
    ERRsharebufexc                       = 36
    ERRdiskfull                          = 39


    hard_msgs = {
      19: ("ERRnowrite", "Attempt to write on write-protected diskette."),
      20: ("ERRbadunit", "Unknown unit."),
      21: ("ERRnotready", "Drive not ready."),
      22: ("ERRbadcmd", "Unknown command."),
      23: ("ERRdata", "Data error (CRC)."),
      24: ("ERRbadreq", "Bad request structure length."),
      25: ("ERRseek", "Seek error."),
      26: ("ERRbadmedia", "Unknown media type."),
      27: ("ERRbadsector", "Sector not found."),
      28: ("ERRnopaper", "Printer out of paper."),
      29: ("ERRwrite", "Write fault."),
      30: ("ERRread", "Read fault."),
      31: ("ERRgeneral", "General failure."),
      32: ("ERRbadshare", "An open conflicts with an existing open."),
      33: ("ERRlock", "A Lock request conflicted with an existing lock or specified an invalid mode, or an Unlock requested attempted to remove a lock held by another process."),
      34: ("ERRwrongdisk", "The wrong disk was found in a drive."),
      35: ("ERRFCBUnavail", "No FCBs are available to process request."),
      36: ("ERRsharebufexc", "A sharing buffer has been exceeded.")
      }

    dos_msgs = {
      ERRbadfunc: ("ERRbadfunc", "Invalid function."),
      ERRbadfile: ("ERRbadfile", "File not found."),
      ERRbadpath: ("ERRbadpath", "Directory invalid."),
      ERRnofids: ("ERRnofids", "No file descriptors available"),
      ERRnoaccess: ("ERRnoaccess", "Access denied."),
      ERRbadfid: ("ERRbadfid", "Invalid file handle."),
      ERRbadmcb: ("ERRbadmcb", "Memory control blocks destroyed."),
      ERRnomem: ("ERRnomem", "Insufficient server memory to perform the requested function."),
      ERRbadmem: ("ERRbadmem", "Invalid memory block address."),
      ERRbadenv: ("ERRbadenv", "Invalid environment."),
      11: ("ERRbadformat", "Invalid format."),
      ERRbadaccess: ("ERRbadaccess", "Invalid open mode."),
      ERRbaddata: ("ERRbaddata", "Invalid data."),
      ERRres: ("ERRres", "reserved."),
      ERRbaddrive: ("ERRbaddrive", "Invalid drive specified."),
      ERRremcd: ("ERRremcd", "A Delete Directory request attempted  to  remove  the  server's  current directory."),
      ERRdiffdevice: ("ERRdiffdevice", "Not same device."),
      ERRnofiles: ("ERRnofiles", "A File Search command can find no more files matching the specified criteria."),
      ERRbadshare: ("ERRbadshare", "The sharing mode specified for an Open conflicts with existing  FIDs  on the file."),
      ERRlock: ("ERRlock", "A Lock request conflicted with an existing lock or specified an  invalid mode,  or an Unlock requested attempted to remove a lock held by another process."),
      ERRunsup: ("ERRunsup",  "The operation is unsupported"),
      ERRnosuchshare: ("ERRnosuchshare",  "You specified an invalid share name"),
      ERRfilexists: ("ERRfilexists", "The file named in a Create Directory, Make  New  File  or  Link  request already exists."),
      ERRinvalidname: ("ERRinvalidname",  "Invalid name"),
      ERRbadpipe: ("ERRbadpipe", "Pipe invalid."),
      ERRpipebusy: ("ERRpipebusy", "All instances of the requested pipe are busy."),
      ERRpipeclosing: ("ERRpipeclosing", "Pipe close in progress."),
      ERRnotconnected: ("ERRnotconnected", "No process on other end of pipe."),
      ERRmoredata: ("ERRmoredata", "There is more data to be returned."),
      ERRinvgroup: ("ERRinvgroup", "Invalid workgroup (try the -W option)"),
      ERRlogonfailure: ("ERRlogonfailure", "Logon failure"),
      ERRdiskfull: ("ERRdiskfull", "Disk full"),
      ERRgeneral: ("ERRgeneral",  "General failure"),
      ERRunknownlevel: ("ERRunknownlevel",  "Unknown info level")
      }

    server_msgs = {
      1: ("ERRerror", "Non-specific error code."),
      2: ("ERRbadpw", "Bad password - name/password pair in a Tree Connect or Session Setup are invalid."),
      3: ("ERRbadtype", "reserved."),
      4: ("ERRaccess", "The requester does not have  the  necessary  access  rights  within  the specified  context for the requested function. The context is defined by the TID or the UID."),
      5: ("ERRinvnid", "The tree ID (TID) specified in a command was invalid."),
      6: ("ERRinvnetname", "Invalid network name in tree connect."),
      7: ("ERRinvdevice", "Invalid device - printer request made to non-printer connection or  non-printer request made to printer connection."),
      49: ("ERRqfull", "Print queue full (files) -- returned by open print file."),
      50: ("ERRqtoobig", "Print queue full -- no space."),
      51: ("ERRqeof", "EOF on print queue dump."),
      52: ("ERRinvpfid", "Invalid print file FID."),
      64: ("ERRsmbcmd", "The server did not recognize the command received."),
      65: ("ERRsrverror","The server encountered an internal error, e.g., system file unavailable."),
      67: ("ERRfilespecs", "The file handle (FID) and pathname parameters contained an invalid  combination of values."),
      68: ("ERRreserved", "reserved."),
      69: ("ERRbadpermits", "The access permissions specified for a file or directory are not a valid combination.  The server cannot set the requested attribute."),
      70: ("ERRreserved", "reserved."),
      71: ("ERRsetattrmode", "The attribute mode in the Set File Attribute request is invalid."),
      81: ("ERRpaused", "Server is paused."),
      82: ("ERRmsgoff", "Not receiving messages."),
      83: ("ERRnoroom", "No room to buffer message."),
      87: ("ERRrmuns", "Too many remote user names."),
      88: ("ERRtimeout", "Operation timed out."),
      89: ("ERRnoresource", "No resources currently available for request."),
      90: ("ERRtoomanyuids", "Too many UIDs active on this session."),
      91: ("ERRbaduid", "The UID is not known as a valid ID on this session."),
      250: ("ERRusempx","Temp unable to support Raw, use MPX mode."),
      251: ("ERRusestd","Temp unable to support Raw, use standard read/write."),
      252: ("ERRcontmpx", "Continue in MPX mode."),
      253: ("ERRreserved", "reserved."),
      254: ("ERRreserved", "reserved."),
  0xFFFF: ("ERRnosupport", "Function not supported.")
  }
    # Error clases

    ERRDOS = 0x1
    error_classes = { 0: ("SUCCESS", {}),
                      ERRDOS: ("ERRDOS", dos_msgs),
                      0x02: ("ERRSRV",server_msgs),
                      0x03: ("ERRHRD",hard_msgs),
                      0x04: ("ERRXOS", {} ),
                      0xE1: ("ERRRMX1", {} ),
                      0xE2: ("ERRRMX2", {} ),
                      0xE3: ("ERRRMX3", {} ),
                      0xFF: ("ERRCMD", {} ) }



    def __init__( self, error_string, error_class, error_code, nt_status = 0):
        Exception.__init__(self, error_string)
        self.nt_status = nt_status
        self._args = error_string
        if nt_status:
           self.error_class = 0
           self.error_code  = (error_code << 16) + error_class
        else:
           self.error_class = error_class
           self.error_code = error_code


    def get_error_class( self ):
        return self.error_class

    def get_error_code( self ):
        return self.error_code

    def __str__( self ):
        error_class = SessionError.error_classes.get( self.error_class, None )
        if not error_class:
            error_code_str = self.error_code
            error_class_str = self.error_class
        else:
            error_class_str = error_class[0]
            error_code = error_class[1].get( self.error_code, None )
            if not error_code:
                error_code_str = self.error_code
            else:
                error_code_str = '%s(%s)' % error_code

        if self.nt_status:
            return 'SMB SessionError: %s(%s)' % nt_errors.ERROR_MESSAGES[self.error_code]
        else:
            # Fall back to the old format
            return 'SMB SessionError: class: %s, code: %s' % (error_class_str, error_code_str)


# Raised when an supported feature is present/required in the protocol but is not
# currently supported by pysmb
class UnsupportedFeature(Exception): pass

# Contains information about a SMB shared device/service
class SharedDevice:
    def __init__(self, name, share_type, comment):
        self.__name = name
        self.__type = share_type
        self.__comment = comment

    def get_name(self):
        return self.__name

    def get_type(self):
        return self.__type

    def get_comment(self):
        return self.__comment

    def __repr__(self):
        return '<SharedDevice instance: name=' + self.__name + ', type=' + str(self.__type) + ', comment="' + self.__comment + '">'


# Contains information about the shared file/directory
class SharedFile:
    def __init__(self, ctime, atime, mtime, filesize, allocsize, attribs, shortname, longname):
        self.__ctime = ctime
        self.__atime = atime
        self.__mtime = mtime
        self.__filesize = filesize
        self.__allocsize = allocsize
        self.__attribs = attribs
        try:
            self.__shortname = shortname[:string.index(shortname, '\0')]
        except ValueError:
            self.__shortname = shortname
        try:
            self.__longname = longname[:string.index(longname, '\0')]
        except ValueError:
            self.__longname = longname

    def get_ctime(self):
        return self.__ctime

    def get_ctime_epoch(self):
        return self.__convert_smbtime(self.__ctime)

    def get_mtime(self):
        return self.__mtime

    def get_mtime_epoch(self):
        return self.__convert_smbtime(self.__mtime)

    def get_atime(self):
        return self.__atime

    def get_atime_epoch(self):
        return self.__convert_smbtime(self.__atime)

    def get_filesize(self):
        return self.__filesize

    def get_allocsize(self):
        return self.__allocsize

    def get_attributes(self):
        return self.__attribs

    def is_archive(self):
        return self.__attribs & ATTR_ARCHIVE

    def is_compressed(self):
        return self.__attribs & ATTR_COMPRESSED

    def is_normal(self):
        return self.__attribs & ATTR_NORMAL

    def is_hidden(self):
        return self.__attribs & ATTR_HIDDEN

    def is_readonly(self):
        return self.__attribs & ATTR_READONLY

    def is_temporary(self):
        return self.__attribs & ATTR_TEMPORARY

    def is_directory(self):
        return self.__attribs & ATTR_DIRECTORY

    def is_system(self):
        return self.__attribs & ATTR_SYSTEM

    def get_shortname(self):
        return self.__shortname

    def get_longname(self):
        return self.__longname

    def __repr__(self):
        return '<SharedFile instance: shortname="' + self.__shortname + '", longname="' + self.__longname + '", filesize=' + str(self.__filesize) + '>'

    @staticmethod
    def __convert_smbtime(t):
        x = t >> 32
        y = t & 0xffffffffL
        geo_cal_offset = 11644473600.0  # = 369.0 * 365.25 * 24 * 60 * 60 - (3.0 * 24 * 60 * 60 + 6.0 * 60 * 60)
        return (x * 4.0 * (1 << 30) + (y & 0xfff00000L)) * 1.0e-7 - geo_cal_offset


# Contain information about a SMB machine
class SMBMachine:
    def __init__(self, nbname, nbt_type, comment):
        self.__nbname = nbname
        self.__type = nbt_type
        self.__comment = comment

    def __repr__(self):
        return '<SMBMachine instance: nbname="' + self.__nbname + '", type=' + hex(self.__type) + ', comment="' + self.__comment + '">'

class SMBDomain:
    def __init__(self, nbgroup, domain_type, master_browser):
        self.__nbgroup = nbgroup
        self.__type = domain_type
        self.__master_browser = master_browser

    def __repr__(self):
        return '<SMBDomain instance: nbgroup="' + self.__nbgroup + '", type=' + hex(self.__type) + ', master browser="' + self.__master_browser + '">'

# Represents a SMB Packet
class NewSMBPacket(Structure):
    structure = (
        ('Signature', '"\xffSMB'),
        ('Command','B=0'),
        ('ErrorClass','B=0'),
        ('_reserved','B=0'),
        ('ErrorCode','<H=0'),
        ('Flags1','B=0'),
        ('Flags2','<H=0'),
        ('PIDHigh','<H=0'),
        ('SecurityFeatures','8s=""'),
        ('Reserved','<H=0'),
        ('Tid','<H=0xffff'),
        ('Pid','<H=0'),
        ('Uid','<H=0'),
        ('Mid','<H=0'),
        ('Data','*:'),
    )

    def __init__(self, **kargs):
        Structure.__init__(self, **kargs)

        if self.fields.has_key('Flags2') is False:
             self['Flags2'] = 0
        if self.fields.has_key('Flags1') is False:
             self['Flags1'] = 0

        if not kargs.has_key('data'):
            self['Data'] = []

    def addCommand(self, command):
        if len(self['Data']) == 0:
            self['Command'] = command.command
        else:
            self['Data'][-1]['Parameters']['AndXCommand'] = command.command
            self['Data'][-1]['Parameters']['AndXOffset'] = len(self)
        self['Data'].append(command)

    def isMoreData(self):
        return (self['Command'] in [SMB.SMB_COM_TRANSACTION, SMB.SMB_COM_READ_ANDX, SMB.SMB_COM_READ_RAW] and
                self['ErrorClass'] == 1 and self['ErrorCode'] == SessionError.ERRmoredata)

    def isMoreProcessingRequired(self):
        return self['ErrorClass'] == 0x16 and self['ErrorCode'] == 0xc000

    def isValidAnswer(self, cmd):
        # this was inside a loop reading more from the net (with recv_packet(None))
        if self['Command'] == cmd:
            if (self['ErrorClass'] == 0x00 and
                self['ErrorCode']  == 0x00):
                    return 1
            elif self.isMoreData():
                return 1
            elif self.isMoreProcessingRequired():
                return 1
            raise SessionError, ("SMB Library Error", self['ErrorClass'] + (self['_reserved'] << 8), self['ErrorCode'], self['Flags2'] & SMB.FLAGS2_NT_STATUS)
        else:
            raise UnsupportedFeature, ("Unexpected answer from server: Got %d, Expected %d" % (self['Command'], cmd))


class SMBCommand(Structure):
    structure = (
        ('WordCount', 'B=len(Parameters)/2'),
        ('_ParametersLength','_-Parameters','WordCount*2'),
        ('Parameters',':'),             # default set by constructor
        ('ByteCount','<H-Data'),
        ('Data',':'),                   # default set by constructor
    )

    def __init__(self, commandOrData = None, data = None, **kargs):
        if type(commandOrData) == type(0):
            self.command = commandOrData
        else:
            data = data or commandOrData

        Structure.__init__(self, data = data, **kargs)

        if data is None:
            self['Parameters'] = ''
            self['Data']       = ''

class AsciiOrUnicodeStructure(Structure):
    UnicodeStructure = ()
    AsciiStructure   = ()
    def __init__(self, flags = 0, **kargs):
        if flags & SMB.FLAGS2_UNICODE:
            self.structure = self.UnicodeStructure
        else:
            self.structure = self.AsciiStructure
        Structure.__init__(self, **kargs)

class SMBCommand_Parameters(Structure):
    pass

class SMBAndXCommand_Parameters(Structure):
    commonHdr = (
        ('AndXCommand','B=0xff'),
        ('_reserved','B=0'),
        ('AndXOffset','<H=0'),
    )
    structure = (       # default structure, overriden by subclasses
        ('Data',':=""'),
    )

############# TRANSACTIONS RELATED
# TRANS2_QUERY_FS_INFORMATION
# QUERY_FS Information Levels
# SMB_QUERY_FS_ATTRIBUTE_INFO
class SMBQueryFsAttributeInfo(Structure):
    structure = (
        ('FileSystemAttributes','<L'),
        ('MaxFilenNameLengthInBytes','<L'),
        ('LengthOfFileSystemName','<L-FileSystemName'),
        ('FileSystemName',':'),
    )

class SMBQueryFsInfoVolume(AsciiOrUnicodeStructure):
    commonHdr = (
        ('ulVolSerialNbr','<L=0xABCDEFAA'),
        ('cCharCount','<B-VolumeLabel'),
    )
    AsciiStructure = (
        ('VolumeLabel','z'),
    )
    UnicodeStructure = (
        ('VolumeLabel','u'),
    )

# FILE_FS_SIZE_INFORMATION
class FileFsSizeInformation(Structure):
    structure = (
        ('TotalAllocationUnits','<q=148529400'),
        ('AvailableAllocationUnits','<q=14851044'),
        ('SectorsPerAllocationUnit','<L=2'),
        ('BytesPerSector','<L=512'),
    )

# SMB_QUERY_FS_SIZE_INFO
class SMBQueryFsSizeInfo(Structure):
    structure = (
        ('TotalAllocationUnits','<q=148529400'),
        ('TotalFreeAllocationUnits','<q=14851044'),
        ('SectorsPerAllocationUnit','<L=2'),
        ('BytesPerSector','<L=512'),
    )
# FILE_FS_FULL_SIZE_INFORMATION
class SMBFileFsFullSizeInformation(Structure):
    structure = (
        ('TotalAllocationUnits','<q=148529400'),
        ('CallerAvailableAllocationUnits','<q=148529400'),
        ('ActualAvailableAllocationUnits','<q=148529400'),
        ('SectorsPerAllocationUnit','<L=15'),
        ('BytesPerSector','<L=512')
    )
# SMB_QUERY_FS_VOLUME_INFO
class SMBQueryFsVolumeInfo(Structure):
    structure = (
        ('VolumeCreationTime','<q'),
        ('SerialNumber','<L=0xABCDEFAA'),
        ('VolumeLabelSize','<L=len(VolumeLabel)'),
        ('Reserved','<H=0x10'),
        ('VolumeLabel',':')
    )
# SMB_FIND_FILE_BOTH_DIRECTORY_INFO level
class SMBFindFileBothDirectoryInfo(AsciiOrUnicodeStructure):
    commonHdr = (
        ('NextEntryOffset','<L=0'),
        ('FileIndex','<L=0'),
        ('CreationTime','<q'),
        ('LastAccessTime','<q'),
        ('LastWriteTime','<q'),
        ('LastChangeTime','<q'),
        ('EndOfFile','<q=0'),
        ('AllocationSize','<q=0'),
        ('ExtFileAttributes','<L=0'),
    )
    AsciiStructure = (
        ('FileNameLength','<L-FileName','len(FileName)'),
        ('EaSize','<L=0'),
        ('ShortNameLength','<B=0'),
        ('Reserved','<B=0'),
        ('ShortName','24s'),
        ('FileName',':'),
    )
    UnicodeStructure = (
        ('FileNameLength','<L-FileName','len(FileName)*2'),
        ('EaSize','<L=0'),
        ('ShortNameLength','<B=0'),
        ('Reserved','<B=0'),
        ('ShortName','24s'),
        ('FileName',':'),
    )

# SMB_FIND_FILE_ID_FULL_DIRECTORY_INFO level
class SMBFindFileIdFullDirectoryInfo(AsciiOrUnicodeStructure):
    commonHdr = (
        ('NextEntryOffset','<L=0'),
        ('FileIndex','<L=0'),
        ('CreationTime','<q'),
        ('LastAccessTime','<q'),
        ('LastWriteTime','<q'),
        ('LastChangeTime','<q'),
        ('EndOfFile','<q=0'),
        ('AllocationSize','<q=0'),
        ('ExtFileAttributes','<L=0'),
    )
    AsciiStructure = (
        ('FileNameLength','<L-FileName','len(FileName)'),
        ('EaSize','<L=0'),
        ('FileID','<q=0'),
        ('FileName',':'),
    )
    UnicodeStructure = (
        ('FileNameLength','<L-FileName','len(FileName)*2'),
        ('EaSize','<L=0'),
        ('FileID','<q=0'),
        ('FileName',':'),
    )

# SMB_FIND_FILE_ID_BOTH_DIRECTORY_INFO level
class SMBFindFileIdBothDirectoryInfo(AsciiOrUnicodeStructure):
    commonHdr = (
        ('NextEntryOffset','<L=0'),
        ('FileIndex','<L=0'),
        ('CreationTime','<q'),
        ('LastAccessTime','<q'),
        ('LastWriteTime','<q'),
        ('LastChangeTime','<q'),
        ('EndOfFile','<q=0'),
        ('AllocationSize','<q=0'),
        ('ExtFileAttributes','<L=0'),
    )
    AsciiStructure = (
        ('FileNameLength','<L-FileName','len(FileName)'),
        ('EaSize','<L=0'),
        ('ShortNameLength','<B=0'),
        ('Reserved','<B=0'),
        ('ShortName','24s'),
        ('Reserved','<H=0'),
        ('FileID','<q=0'),
        ('FileName','z'),
    )
    UnicodeStructure = (
        ('FileNameLength','<L-FileName','len(FileName)*2'),
        ('EaSize','<L=0'),
        ('ShortNameLength','<B=0'),
        ('Reserved','<B=0'),
        ('ShortName','24s'),
        ('Reserved','<H=0'),
        ('FileID','<q=0'),
        ('FileName',':'),
    )

# SMB_FIND_FILE_DIRECTORY_INFO level
class SMBFindFileDirectoryInfo(AsciiOrUnicodeStructure):
    commonHdr = (
        ('NextEntryOffset','<L=0'),
        ('FileIndex','<L=0'),
        ('CreationTime','<q'),
        ('LastAccessTime','<q'),
        ('LastWriteTime','<q'),
        ('LastChangeTime','<q'),
        ('EndOfFile','<q=0'),
        ('AllocationSize','<q=1'),
        ('ExtFileAttributes','<L=0'),
    )
    AsciiStructure = (
        ('FileNameLength','<L-FileName','len(FileName)'),
        ('FileName','z'),
    )
    UnicodeStructure = (
        ('FileNameLength','<L-FileName','len(FileName)*2'),
        ('FileName',':'),
    )

# SMB_FIND_FILE_NAMES_INFO level
class SMBFindFileNamesInfo(AsciiOrUnicodeStructure):
    commonHdr = (
        ('NextEntryOffset','<L=0'),
        ('FileIndex','<L=0'),
    )
    AsciiStructure = (
        ('FileNameLength','<L-FileName','len(FileName)'),
        ('FileName','z'),
    )
    UnicodeStructure = (
        ('FileNameLength','<L-FileName','len(FileName)*2'),
        ('FileName',':'),
    )

# SMB_FIND_FILE_FULL_DIRECTORY_INFO level
class SMBFindFileFullDirectoryInfo(AsciiOrUnicodeStructure):
    commonHdr = (
        ('NextEntryOffset','<L=0'),
        ('FileIndex','<L=0'),
        ('CreationTime','<q'),
        ('LastAccessTime','<q'),
        ('LastWriteTime','<q'),
        ('LastChangeTime','<q'),
        ('EndOfFile','<q=0'),
        ('AllocationSize','<q=1'),
        ('ExtFileAttributes','<L=0'),
    )
    AsciiStructure = (
        ('FileNameLength','<L-FileName','len(FileName)'),
        ('EaSize','<L'),
        ('FileName','z'),
    )
    UnicodeStructure = (
        ('FileNameLength','<L-FileName','len(FileName)*2'),
        ('EaSize','<L'),
        ('FileName',':'),
    )

# SMB_FIND_INFO_STANDARD level
class SMBFindInfoStandard(AsciiOrUnicodeStructure):
    commonHdr = (
        ('ResumeKey','<L=0xff'),
        ('CreationDate','<H=0'),
        ('CreationTime','<H=0'),
        ('LastAccessDate','<H=0'),
        ('LastAccessTime','<H=0'),
        ('LastWriteDate','<H=0'),
        ('LastWriteTime','<H=0'),
        ('EaSize','<L'),
        ('AllocationSize','<L=1'),
        ('ExtFileAttributes','<H=0'),
    )
    AsciiStructure = (
        ('FileNameLength','<B-FileName','len(FileName)'),
        ('FileName','z'),
    )
    UnicodeStructure = (
        ('FileNameLength','<B-FileName','len(FileName)*2'),
        ('FileName',':'),
    )

# SET_FILE_INFORMATION structures
# SMB_SET_FILE_DISPOSITION_INFO
class SMBSetFileDispositionInfo(Structure):
    structure = (
        ('DeletePending','<B'),
    )

# SMB_SET_FILE_BASIC_INFO
class SMBSetFileBasicInfo(Structure):
    structure = (
        ('CreationTime','<q'),
        ('LastAccessTime','<q'),
        ('LastWriteTime','<q'),
        ('ChangeTime','<q'),
        ('ExtFileAttributes','<H'),
        ('Reserved','<L'),
    )

# FILE_STREAM_INFORMATION
class SMBFileStreamInformation(Structure):
    commonHdr = (
        ('NextEntryOffset','<L=0'),
        ('StreamNameLength','<L=0'),
        ('StreamSize','<q=0'),
        ('StreamAllocationSize','<q=0'),
        ('StreamName',':=""'),
    )

# FILE_NETWORK_OPEN_INFORMATION
class SMBFileNetworkOpenInfo(Structure):
    structure = (
        ('CreationTime','<q=0'),
        ('LastAccessTime','<q=0'),
        ('LastWriteTime','<q=0'),
        ('ChangeTime','<q=0'),
        ('AllocationSize','<q=0'),
        ('EndOfFile','<q=0'),
        ('FileAttributes','<L=0'),
        ('Reserved','<L=0'),
    )

# SMB_SET_FILE_END_OF_FILE_INFO
class SMBSetFileEndOfFileInfo(Structure):
    structure = (
        ('EndOfFile','<q'),
    )

# TRANS2_FIND_NEXT2
class SMBFindNext2_Parameters(AsciiOrUnicodeStructure):
     commonHdr = (
         ('SID','<H'),
         ('SearchCount','<H'),
         ('InformationLevel','<H'),
         ('ResumeKey','<L'),
         ('Flags','<H'),
     )
     AsciiStructure = (
         ('FileName','z'),
     )
     UnicodeStructure = (
         ('FileName','u'),
     )

class SMBFindNext2Response_Parameters(Structure):
     structure = (
         ('SearchCount','<H'),
         ('EndOfSearch','<H=1'),
         ('EaErrorOffset','<H=0'),
         ('LastNameOffset','<H=0'),
     )

class SMBFindNext2_Data(Structure):
     structure = (
         ('GetExtendedAttributesListLength','_-GetExtendedAttributesList', 'self["GetExtendedAttributesListLength"]'),
         ('GetExtendedAttributesList',':'),
     )


# TRANS2_FIND_FIRST2 
class SMBFindFirst2Response_Parameters(Structure):
     structure = (
         ('SID','<H'),
         ('SearchCount','<H'),
         ('EndOfSearch','<H=1'),
         ('EaErrorOffset','<H=0'),
         ('LastNameOffset','<H=0'),
     )

class SMBFindFirst2_Parameters(AsciiOrUnicodeStructure):
     commonHdr = (
         ('SearchAttributes','<H'),
         ('SearchCount','<H'),
         ('Flags','<H'),
         ('InformationLevel','<H'),
         ('SearchStorageType','<L'),
     )
     AsciiStructure = (
         ('FileName','z'),
     )
     UnicodeStructure = (
         ('FileName','u'),
     )

class SMBFindFirst2_Data(Structure):
     structure = (
         ('GetExtendedAttributesListLength','_-GetExtendedAttributesList', 'self["GetExtendedAttributesListLength"]'),
         ('GetExtendedAttributesList',':'),
     )

# TRANS2_SET_PATH_INFORMATION
class SMBSetPathInformation_Parameters(AsciiOrUnicodeStructure):
    commonHdr = (
        ('InformationLevel','<H'),
        ('Reserved','<L'),
    )
    AsciiStructure = (
        ('FileName','z'),
    )
    UnicodeStructure = (
        ('FileName','u'),
    )

class SMBSetPathInformationResponse_Parameters(Structure):
    structure = (
        ('EaErrorOffset','<H=0'),
    )

# TRANS2_SET_FILE_INFORMATION
class SMBSetFileInformation_Parameters(Structure):
    structure = (
        ('FID','<H'),
        ('InformationLevel','<H'),
        ('Reserved','<H'),
    )

class SMBSetFileInformationResponse_Parameters(Structure):
    structure = (
        ('EaErrorOffset','<H=0'),
    )

# TRANS2_QUERY_FILE_INFORMATION
class SMBQueryFileInformation_Parameters(Structure):
    structure = (
        ('FID','<H'),
        ('InformationLevel','<H'),
    )

class SMBQueryFileInformationResponse_Parameters(Structure):
    structure = (
        ('EaErrorOffset','<H=0')
    )

class SMBQueryFileInformation_Data(Structure):
    structure = (
        ('GetExtendedAttributeList',':'),
    )

# TRANS2_QUERY_PATH_INFORMATION
class SMBQueryPathInformationResponse_Parameters(Structure):
    structure = (
        ('EaErrorOffset','<H=0'),
    )

class SMBQueryPathInformation_Parameters(AsciiOrUnicodeStructure):
    commonHdr = (
        ('InformationLevel','<H'),
        ('Reserved','<L=0'),
    )
    AsciiStructure = (
        ('FileName','z'),
    )
    UnicodeStructure = (
        ('FileName','u'),
    )

class SMBQueryPathInformation_Data(Structure):
    structure = (
        ('GetExtendedAttributeList',':'),
    )


# SMB_QUERY_FILE_EA_INFO
class SMBQueryFileEaInfo(Structure):
    structure = (
        ('EaSize','<L=0'),
    )

# SMB_QUERY_FILE_BASIC_INFO
class SMBQueryFileBasicInfo(Structure):
    structure = (
        ('CreationTime','<q'),
        ('LastAccessTime','<q'),
        ('LastWriteTime','<q'),
        ('LastChangeTime','<q'),
        ('ExtFileAttributes','<L'),
        #('Reserved','<L=0'),
    )

# SMB_QUERY_FILE_STANDARD_INFO
class SMBQueryFileStandardInfo(Structure):
    structure = (
        ('AllocationSize','<q'),
        ('EndOfFile','<q'),
        ('NumberOfLinks','<L=0'),
        ('DeletePending','<B=0'),
        ('Directory','<B'),
    )

# SMB_QUERY_FILE_ALL_INFO
class SMBQueryFileAllInfo(Structure):
    structure = (
        ('CreationTime','<q'),
        ('LastAccessTime','<q'),
        ('LastWriteTime','<q'),
        ('LastChangeTime','<q'),
        ('ExtFileAttributes','<L'),
        ('Reserved','<L=0'),
        ('AllocationSize','<q'),
        ('EndOfFile','<q'),
        ('NumberOfLinks','<L=0'),
        ('DeletePending','<B=0'),
        ('Directory','<B'),
        ('Reserved','<H=0'),
        ('EaSize','<L=0'),
        ('FileNameLength','<L-FileName','len(FileName)'),
        ('FileName',':'),
    )

# \PIPE\LANMAN NetShareEnum
class SMBNetShareEnum(Structure):
    structure = (
        ('RAPOpcode','<H=0'),
        ('ParamDesc','z'),
        ('DataDesc','z'),
        ('InfoLevel','<H'),
        ('ReceiveBufferSize','<H'),
    )

class SMBNetShareEnumResponse(Structure):
    structure = (
        ('Status','<H=0'),
        ('Convert','<H=0'),
        ('EntriesReturned','<H'),
        ('EntriesAvailable','<H'),
    )

class NetShareInfo1(Structure):
    structure = (
        ('NetworkName','13s'),
        ('Pad','<B=0'),
        ('Type','<H=0'),
        ('RemarkOffsetLow','<H=0'),
        ('RemarkOffsetHigh','<H=0'),
    )

# \PIPE\LANMAN NetServerGetInfo
class SMBNetServerGetInfoResponse(Structure):
    structure = (
        ('Status','<H=0'),
        ('Convert','<H=0'),
        ('TotalBytesAvailable','<H'),
    )

class SMBNetServerInfo1(Structure):
    # Level 1 Response
    structure = (
        ('ServerName','16s'),
        ('MajorVersion','B=5'),
        ('MinorVersion','B=0'),
        ('ServerType','<L=3'),
        ('ServerCommentLow','<H=0'),
        ('ServerCommentHigh','<H=0'),
    )

# \PIPE\LANMAN NetShareGetInfo
class SMBNetShareGetInfo(Structure):
    structure = (
        ('RAPOpcode','<H=0'),
        ('ParamDesc','z'),
        ('DataDesc','z'),
        ('ShareName','z'),
        ('InfoLevel','<H'),
        ('ReceiveBufferSize','<H'),
    )

class SMBNetShareGetInfoResponse(Structure):
    structure = (
        ('Status','<H=0'),
        ('Convert','<H=0'),
        ('TotalBytesAvailable','<H'),
    )

############# Security Features
class SecurityFeatures(Structure):
    structure = (
        ('Key','<L=0'),
        ('CID','<H=0'),
        ('SequenceNumber','<H=0'),
    )

############# SMB_COM_QUERY_INFORMATION2 (0x23)
class SMBQueryInformation2_Parameters(Structure):
    structure = (
        ('Fid','<H'),
    )

class SMBQueryInformation2Response_Parameters(Structure):
    structure = (
        ('CreateDate','<H'),
        ('CreationTime','<H'),
        ('LastAccessDate','<H'),
        ('LastAccessTime','<H'),
        ('LastWriteDate','<H'),
        ('LastWriteTime','<H'),
        ('FileDataSize','<L'),
        ('FileAllocationSize','<L'),
        ('FileAttributes','<L'),
    )



############# SMB_COM_SESSION_SETUP_ANDX (0x73)
class SMBSessionSetupAndX_Parameters(SMBAndXCommand_Parameters):
    structure = (
        ('MaxBuffer','<H'),
        ('MaxMpxCount','<H'),
        ('VCNumber','<H'),
        ('SessionKey','<L'),
        ('AnsiPwdLength','<H'),
        ('UnicodePwdLength','<H'),
        ('_reserved','<L=0'),
        ('Capabilities','<L'),
    )

class SMBSessionSetupAndX_Extended_Parameters(SMBAndXCommand_Parameters):
    structure = (
        ('MaxBufferSize','<H'),
        ('MaxMpxCount','<H'),
        ('VcNumber','<H'),
        ('SessionKey','<L'),
        ('SecurityBlobLength','<H'),
        ('Reserved','<L=0'),
        ('Capabilities','<L'),
    )

class SMBSessionSetupAndX_Data(AsciiOrUnicodeStructure):
    AsciiStructure = (
        ('AnsiPwdLength','_-AnsiPwd','self["AnsiPwdLength"]'),
        ('UnicodePwdLength','_-UnicodePwd','self["UnicodePwdLength"]'),
        ('AnsiPwd',':=""'),
        ('UnicodePwd',':=""'),
        ('Account','z=""'),
        ('PrimaryDomain','z=""'),
        ('NativeOS','z=""'),
        ('NativeLanMan','z=""'),
    )

    UnicodeStructure = (
        ('AnsiPwdLength','_-AnsiPwd','self["AnsiPwdLength"]'),
        ('UnicodePwdLength','_-UnicodePwd','self["UnicodePwdLength"]'),
        ('AnsiPwd',':=""'),
        ('UnicodePwd',':=""'),
        ('Account','u=""'),
        ('PrimaryDomain','u=""'),
        ('NativeOS','u=""'),
        ('NativeLanMan','u=""'),
    )

class SMBSessionSetupAndX_Extended_Data(AsciiOrUnicodeStructure):
    AsciiStructure = (
        ('SecurityBlobLength','_-SecurityBlob','self["SecurityBlobLength"]'),
        ('SecurityBlob',':'),
        ('NativeOS','z=""'),
        ('NativeLanMan','z=""'),
    )

    UnicodeStructure = (
        ('SecurityBlobLength','_-SecurityBlob','self["SecurityBlobLength"]'),
        ('SecurityBlob',':'),
        ('NativeOS','u=""'),
        ('NativeLanMan','u=""'),
    )

class SMBSessionSetupAndXResponse_Parameters(SMBAndXCommand_Parameters):
    structure = (
        ('Action','<H'),
    )

class SMBSessionSetupAndX_Extended_Response_Parameters(SMBAndXCommand_Parameters):
    structure = (
        ('Action','<H=0'),
        ('SecurityBlobLength','<H'),
    )

class SMBSessionSetupAndXResponse_Data(AsciiOrUnicodeStructure):
    AsciiStructure = (
        ('NativeOS','z=""'),
        ('NativeLanMan','z=""'),
        ('PrimaryDomain','z=""'),
    )

    UnicodeStructure = (
        ('NativeOS','u=""'),
        ('NativeLanMan','u=""'),
        ('PrimaryDomain','u=""'),
    )

class SMBSessionSetupAndX_Extended_Response_Data(AsciiOrUnicodeStructure):
    AsciiStructure = (
        ('SecurityBlobLength','_-SecurityBlob','self["SecurityBlobLength"]'),
        ('SecurityBlob',':'),
        ('NativeOS','z=""'),
        ('NativeLanMan','z=""'),
    )

    UnicodeStructure = (
        ('SecurityBlobLength','_-SecurityBlob','self["SecurityBlobLength"]'),
        ('SecurityBlob',':'),
        ('NativeOS','u=""'),
        ('NativeLanMan','u=""'),
    )

############# SMB_COM_TREE_CONNECT (0x70)
class SMBTreeConnect_Parameters(SMBCommand_Parameters):
    structure = (
    )

class SMBTreeConnect_Data(SMBCommand_Parameters):
    structure = (
        ('PathFormat','"\x04'),
        ('Path','z'),
        ('PasswordFormat','"\x04'),
        ('Password','z'),
        ('ServiceFormat','"\x04'),
        ('Service','z'),
    )

############# SMB_COM_TREE_CONNECT_ANDX (0x75)
class SMBTreeConnectAndX_Parameters(SMBAndXCommand_Parameters):
    structure = (
        ('Flags','<H=0'),
        ('PasswordLength','<H'),
    )

class SMBTreeConnectAndXResponse_Parameters(SMBAndXCommand_Parameters):
    structure = (
        ('OptionalSupport','<H=0'),
    )

class SMBTreeConnectAndXExtendedResponse_Parameters(SMBAndXCommand_Parameters):
    structure = (
        ('OptionalSupport','<H=1'),
        ('MaximalShareAccessRights','<L=0x1fffff'),
        ('GuestMaximalShareAccessRights','<L=0x1fffff'),
    )

class SMBTreeConnectAndX_Data(AsciiOrUnicodeStructure):
    AsciiStructure = (
        ('_PasswordLength','_-Password','self["_PasswordLength"]'),
        ('Password',':'),
        ('Path','z'),
        ('Service','z'),
    )

    UnicodeStructure = (
        ('_PasswordLength','_-Password','self["_PasswordLength"] if self["_PasswordLength"] > 0 else 1'),
        ('Password',':'),
        ('Path','u'),
        ('Service','z'),
    )

class SMBTreeConnectAndXResponse_Data(AsciiOrUnicodeStructure):
    AsciiStructure = (
        ('Service','z'),
        ('PadLen','_-Pad','self["PadLen"]'),
        ('Pad',':=""'),
        ('NativeFileSystem','z'),
    )
    UnicodeStructure = (
        ('Service','z'),
        ('PadLen','_-Pad','self["PadLen"]'),
        ('Pad',':=""'),
        ('NativeFileSystem','u'),
    )

############# SMB_COM_NT_CREATE_ANDX (0xA2)
class SMBNtCreateAndX_Parameters(SMBAndXCommand_Parameters):
    structure = (
        ('_reserved', 'B=0'),
        ('FileNameLength','<H'),     # NameLength
        ('CreateFlags','<L'),        # Flags
        ('RootFid','<L=0'),          # RootDirectoryFID
        ('AccessMask','<L'),         # DesiredAccess
        ('AllocationSizeLo','<L=0'), # AllocationSize
        ('AllocationSizeHi','<L=0'),
        ('FileAttributes','<L=0'),   # ExtFileAttributes
        ('ShareAccess','<L=3'),      #
        ('Disposition','<L=1'),      # CreateDisposition
        ('CreateOptions','<L'),      # CreateOptions
        ('Impersonation','<L=2'),
        ('SecurityFlags','B=3'),
    )

class SMBNtCreateAndXResponse_Parameters(SMBAndXCommand_Parameters):
    # XXX Is there a memory leak in the response for NTCreate (where the Data section would be) in Win 2000, Win XP, and Win 2003?
    structure = (
        ('OplockLevel', 'B=0'),
        ('Fid','<H'),
        ('CreateAction','<L'),
        ('CreateTime','<q=0'),
        ('LastAccessTime','<q=0'),
        ('LastWriteTime','<q=0'),
        ('LastChangeTime','<q=0'),
        ('FileAttributes','<L=0x80'),
        ('AllocationSize','<q=0'),
        ('EndOfFile','<q=0'),
        ('FileType','<H=0'),
        ('IPCState','<H=0'),
        ('IsDirectory','B'),
    )

class SMBNtCreateAndXExtendedResponse_Parameters(SMBAndXCommand_Parameters):
    # [MS-SMB] Extended response description
    structure = (
        ('OplockLevel', 'B=0'),
        ('Fid','<H'),
        ('CreateAction','<L'),
        ('CreateTime','<q=0'),
        ('LastAccessTime','<q=0'),
        ('LastWriteTime','<q=0'),
        ('LastChangeTime','<q=0'),
        ('FileAttributes','<L=0x80'),
        ('AllocationSize','<q=0'),
        ('EndOfFile','<q=0'),
        ('FileType','<H=0'),
        ('IPCState','<H=0'),
        ('IsDirectory','B'),
        ('VolumeGUID','16s'),
        ('FileIdLow','<L=0'),
        ('FileIdHigh','<L=0'),
        ('MaximalAccessRights','<L=0x12019b'),
        ('GuestMaximalAccessRights','<L=0x120089'),
    )

class SMBNtCreateAndX_Data(AsciiOrUnicodeStructure):
    AsciiStructure = (
        ('FileName','z'),
    )
    UnicodeStructure = (
        ('Pad','B'),
        ('FileName','u'),
    )

############# SMB_COM_OPEN_ANDX (0xD2)
class SMBOpenAndX_Parameters(SMBAndXCommand_Parameters):
    structure = (
        ('Flags','<H=0'),
        ('DesiredAccess','<H=0'),
        ('SearchAttributes','<H=0'),
        ('FileAttributes','<H=0'),
        ('CreationTime','<L=0'),
        ('OpenMode','<H=1'),        # SMB_O_OPEN = 1
        ('AllocationSize','<L=0'),
        ('Reserved','8s=""'),
    )

class SMBOpenAndX_Data(SMBNtCreateAndX_Data):
    pass

class SMBOpenAndXResponse_Parameters(SMBAndXCommand_Parameters):
    structure = (
        ('Fid','<H=0'),
        ('FileAttributes','<H=0'),
        ('LastWriten','<L=0'),
        ('FileSize','<L=0'),
        ('GrantedAccess','<H=0'),
        ('FileType','<H=0'),
        ('IPCState','<H=0'),
        ('Action','<H=0'),
        ('ServerFid','<L=0'),
        ('_reserved','<H=0'),
    )

############# SMB_COM_WRITE (0x0B)
class SMBWrite_Parameters(SMBCommand_Parameters):
    structure = (
        ('Fid','<H'),
        ('Count','<H'),
        ('Offset','<L'),
        ('Remaining','<H'),
    )

class SMBWriteResponse_Parameters(SMBCommand_Parameters):
    structure = (
        ('Count','<H'),
    )

class SMBWrite_Data(Structure):
    structure = (
        ('BufferFormat','<B=1'),
        ('DataLength','<H-Data'),
        ('Data',':'),
    )


############# SMB_COM_WRITE_ANDX (0x2F)
class SMBWriteAndX_Parameters(SMBAndXCommand_Parameters):
    structure = (
        ('Fid','<H=0'),
        ('Offset','<L=0'),
        ('_reserved','<L=0xff'),
        ('WriteMode','<H=8'),
        ('Remaining','<H=0'),
        ('DataLength_Hi','<H=0'),
        ('DataLength','<H=0'),
        ('DataOffset','<H=0'),
        ('HighOffset','<L=0'),
    )

class SMBWriteAndX_Data_Short(Structure):
     structure = (
         ('_PadLen','_-Pad','self["DataOffset"] - 59'),
         ('Pad',':'),
         #('Pad','<B=0'),
         ('DataLength','_-Data','self["DataLength"]'),
         ('Data',':'),
     )

class SMBWriteAndX_Data(Structure):
     structure = (
         ('_PadLen','_-Pad','self["DataOffset"] - 63'),
         ('Pad',':'),
         #('Pad','<B=0'),
         ('DataLength','_-Data','self["DataLength"]'),
         ('Data',':'),
     )


class SMBWriteAndX_Parameters_Short(SMBAndXCommand_Parameters):
    structure = (
        ('Fid','<H'),
        ('Offset','<L'),
        ('_reserved','<L=0xff'),
        ('WriteMode','<H=8'),
        ('Remaining','<H'),
        ('DataLength_Hi','<H=0'),
        ('DataLength','<H'),
        ('DataOffset','<H=0'),
    )

class SMBWriteAndXResponse_Parameters(SMBAndXCommand_Parameters):
    structure = (
        ('Count','<H'),
        ('Available','<H'),
        ('Reserved','<L=0'),
    )

############# SMB_COM_WRITE_RAW (0x1D)
class SMBWriteRaw_Parameters(SMBCommand_Parameters):
    structure = (
        ('Fid','<H'),
        ('Count','<H'),
        ('_reserved','<H=0'),
        ('Offset','<L'),
        ('Timeout','<L=0'),
        ('WriteMode','<H=0'),
        ('_reserved2','<L=0'),
        ('DataLength','<H'),
        ('DataOffset','<H=0'),
    )

############# SMB_COM_READ (0x0A)
class SMBRead_Parameters(SMBCommand_Parameters):
    structure = (
        ('Fid','<H'),
        ('Count','<H'),
        ('Offset','<L'),
        ('Remaining','<H=Count'),
    )

class SMBReadResponse_Parameters(Structure):
    structure = (
        ('Count','<H=0'),
        ('_reserved','8s=""'),
    )

class SMBReadResponse_Data(Structure):
    structure = (
        ('BufferFormat','<B=0x1'),
        ('DataLength','<H-Data'),
        ('Data',':'),
    )

############# SMB_COM_READ_RAW (0x1A)
class SMBReadRaw_Parameters(SMBCommand_Parameters):
    structure = (
        ('Fid','<H'),
        ('Offset','<L'),
        ('MaxCount','<H'),
        ('MinCount','<H=MaxCount'),
        ('Timeout','<L=0'),
        ('_reserved','<H=0'),
    )

############# SMB_COM_NT_TRANSACT  (0xA0)
class SMBNTTransaction_Parameters(SMBCommand_Parameters):
    structure = (
        ('MaxSetupCount','<B=0'),
        ('Reserved1','<H=0'),
        ('TotalParameterCount','<L'),
        ('TotalDataCount','<L'),
        ('MaxParameterCount','<L=1024'),
        ('MaxDataCount','<L=65504'),
        ('ParameterCount','<L'),
        ('ParameterOffset','<L'),
        ('DataCount','<L'),
        ('DataOffset','<L'),
        ('SetupCount','<B=len(Setup)/2'),
        ('Function','<H=0'),
        ('SetupLength','_-Setup','SetupCount*2'),
        ('Setup',':'),
    )

class SMBNTTransactionResponse_Parameters(SMBCommand_Parameters):
    structure = (
        ('Reserved1','3s=""'),
        ('TotalParameterCount','<L'),
        ('TotalDataCount','<L'),
        ('ParameterCount','<L'),
        ('ParameterOffset','<L'),
        ('ParameterDisplacement','<L=0'),
        ('DataCount','<L'),
        ('DataOffset','<L'),
        ('DataDisplacement','<L=0'),
        ('SetupCount','<B=0'),
        ('SetupLength','_-Setup','SetupCount*2'),
        ('Setup',':'),
    )

class SMBNTTransaction_Data(Structure):
    structure = (
        ('Pad1Length','_-Pad1','self["Pad1Length"]'),
        ('Pad1',':'),
        ('NT_Trans_ParametersLength','_-NT_Trans_Parameters','self["NT_Trans_ParametersLength"]'),
        ('NT_Trans_Parameters',':'),
        ('Pad2Length','_-Pad2','self["Pad2Length"]'),
        ('Pad2',':'),
        ('NT_Trans_DataLength','_-NT_Trans_Data','self["NT_Trans_DataLength"]'),
        ('NT_Trans_Data',':'),
    )

class SMBNTTransactionResponse_Data(Structure):
    structure = (
        ('Pad1Length','_-Pad1','self["Pad1Length"]'),
        ('Pad1',':'),
        ('Trans_ParametersLength','_-Trans_Parameters','self["Trans_ParametersLength"]'),
        ('Trans_Parameters',':'),
        ('Pad2Length','_-Pad2','self["Pad2Length"]'),
        ('Pad2',':'),
        ('Trans_DataLength','_-Trans_Data','self["Trans_DataLength"]'),
        ('Trans_Data',':'),
    )


############# SMB_COM_TRANSACTION2_SECONDARY (0x33)
class SMBTransaction2Secondary_Parameters(SMBCommand_Parameters):
    structure = (
        ('TotalParameterCount','<H'),
        ('TotalDataCount','<H'),
        ('ParameterCount','<H'),
        ('ParameterOffset','<H'),
        ('DataCount','<H'),
        ('DataOffset','<H'),
        ('DataDisplacement','<H=0'),
        ('FID','<H'),
    )

class SMBTransaction2Secondary_Data(Structure):
    structure = (
        ('Pad1Length','_-Pad1','self["Pad1Length"]'),
        ('Pad1',':'),
        ('Trans_ParametersLength','_-Trans_Parameters','self["Trans_ParametersLength"]'),
        ('Trans_Parameters',':'),
        ('Pad2Length','_-Pad2','self["Pad2Length"]'),
        ('Pad2',':'),
        ('Trans_DataLength','_-Trans_Data','self["Trans_DataLength"]'),
        ('Trans_Data',':'),
    )


############# SMB_COM_TRANSACTION2 (0x32)

class SMBTransaction2_Parameters(SMBCommand_Parameters):
    structure = (
        ('TotalParameterCount','<H'),
        ('TotalDataCount','<H'),
        ('MaxParameterCount','<H=1024'),
        ('MaxDataCount','<H=65504'),
        ('MaxSetupCount','<B=0'),
        ('Reserved1','<B=0'),
        ('Flags','<H=0'),
        ('Timeout','<L=0'),
        ('Reserved2','<H=0'),
        ('ParameterCount','<H'),
        ('ParameterOffset','<H'),
        ('DataCount','<H'),
        ('DataOffset','<H'),
        ('SetupCount','<B=len(Setup)/2'),
        ('Reserved3','<B=0'),
        ('SetupLength','_-Setup','SetupCount*2'),
        ('Setup',':'),
    )

class SMBTransaction2Response_Parameters(SMBCommand_Parameters):
    structure = (
        ('TotalParameterCount','<H'),
        ('TotalDataCount','<H'),
        ('Reserved1','<H=0'),
        ('ParameterCount','<H'),
        ('ParameterOffset','<H'),
        ('ParameterDisplacement','<H=0'),
        ('DataCount','<H'),
        ('DataOffset','<H'),
        ('DataDisplacement','<H=0'),
        ('SetupCount','<B=0'),
        ('Reserved2','<B=0'),
        ('SetupLength','_-Setup','SetupCount*2'),
        ('Setup',':'),
    )

class SMBTransaction2_Data(Structure):
    structure = (
#        ('NameLength','_-Name','1'),
#        ('Name',':'),
        ('Pad1Length','_-Pad1','self["Pad1Length"]'),
        ('Pad1',':'),
        ('Trans_ParametersLength','_-Trans_Parameters','self["Trans_ParametersLength"]'),
        ('Trans_Parameters',':'),
        ('Pad2Length','_-Pad2','self["Pad2Length"]'),
        ('Pad2',':'),
        ('Trans_DataLength','_-Trans_Data','self["Trans_DataLength"]'),
        ('Trans_Data',':'),
    )

class SMBTransaction2Response_Data(Structure):
    structure = (
        ('Pad1Length','_-Pad1','self["Pad1Length"]'),
        ('Pad1',':'),
        ('Trans_ParametersLength','_-Trans_Parameters','self["Trans_ParametersLength"]'),
        ('Trans_Parameters',':'),
        ('Pad2Length','_-Pad2','self["Pad2Length"]'),
        ('Pad2',':'),
        ('Trans_DataLength','_-Trans_Data','self["Trans_DataLength"]'),
        ('Trans_Data',':'),
    )

############# SMB_COM_QUERY_INFORMATION (0x08)

class SMBQueryInformation_Data(AsciiOrUnicodeStructure):
    AsciiStructure = (
        ('BufferFormat','B=4'),
        ('FileName','z'),
    )
    UnicodeStructure = (
        ('BufferFormat','B=4'),
        ('FileName','u'),
    )


class SMBQueryInformationResponse_Parameters(Structure):
    structure = (
        ('FileAttributes','<H'),
        ('LastWriteTime','<L'),
        ('FileSize','<L'),
        ('Reserved','"0123456789'),
    )

############# SMB_COM_TRANSACTION (0x25)
class SMBTransaction_Parameters(SMBCommand_Parameters):
    structure = (
        ('TotalParameterCount','<H'),
        ('TotalDataCount','<H'),
        ('MaxParameterCount','<H=1024'),
        ('MaxDataCount','<H=65504'),
        ('MaxSetupCount','<B=0'),
        ('Reserved1','<B=0'),
        ('Flags','<H=0'),
        ('Timeout','<L=0'),
        ('Reserved2','<H=0'),
        ('ParameterCount','<H'),
        ('ParameterOffset','<H'),
        ('DataCount','<H'),
        ('DataOffset','<H'),
        ('SetupCount','<B=len(Setup)/2'),
        ('Reserved3','<B=0'),
        ('SetupLength','_-Setup','SetupCount*2'),
        ('Setup',':'),
    )

class SMBTransactionResponse_Parameters(SMBCommand_Parameters):
    structure = (
        ('TotalParameterCount','<H'),
        ('TotalDataCount','<H'),
        ('Reserved1','<H=0'),
        ('ParameterCount','<H'),
        ('ParameterOffset','<H'),
        ('ParameterDisplacement','<H=0'),
        ('DataCount','<H'),
        ('DataOffset','<H'),
        ('DataDisplacement','<H=0'),
        ('SetupCount','<B'),
        ('Reserved2','<B=0'),
        ('SetupLength','_-Setup','SetupCount*2'),
        ('Setup',':'),
    )

# TODO: We should merge these both. But this will require fixing
# the instances where this structure is used on the client side
class SMBTransaction_SData(AsciiOrUnicodeStructure):
    AsciiStructure = (
        ('Name','z'),
        ('Trans_ParametersLength','_-Trans_Parameters'),
        ('Trans_Parameters',':'),
        ('Trans_DataLength','_-Trans_Data'),
        ('Trans_Data',':'),
    )
    UnicodeStructure = (
        ('Pad','B'),
        ('Name','u'),
        ('Trans_ParametersLength','_-Trans_Parameters'),
        ('Trans_Parameters',':'),
        ('Trans_DataLength','_-Trans_Data'),
        ('Trans_Data',':'),
    )

class SMBTransaction_Data(Structure):
    structure = (
        ('NameLength','_-Name'),
        ('Name',':'),
        ('Trans_ParametersLength','_-Trans_Parameters'),
        ('Trans_Parameters',':'),
        ('Trans_DataLength','_-Trans_Data'),
        ('Trans_Data',':'),
    )

class SMBTransactionResponse_Data(Structure):
    structure = (
        ('Trans_ParametersLength','_-Trans_Parameters'),
        ('Trans_Parameters',':'),
        ('Trans_DataLength','_-Trans_Data'),
        ('Trans_Data',':'),
    )

############# SMB_COM_READ_ANDX (0x2E)
class SMBReadAndX_Parameters(SMBAndXCommand_Parameters):
    structure = (
        ('Fid','<H'),
        ('Offset','<L'),
        ('MaxCount','<H'),
        ('MinCount','<H=MaxCount'),
        ('_reserved','<L=0x0'),
        ('Remaining','<H=MaxCount'),
        ('HighOffset','<L=0'),
    )

class SMBReadAndX_Parameters2(SMBAndXCommand_Parameters):
    structure = (
        ('Fid','<H'),
        ('Offset','<L'),
        ('MaxCount','<H'),
        ('MinCount','<H=MaxCount'),
        ('_reserved','<L=0xffffffff'),
        ('Remaining','<H=MaxCount'),
    )

class SMBReadAndXResponse_Parameters(SMBAndXCommand_Parameters):
    structure = (
        ('Remaining','<H=0'),
        ('DataMode','<H=0'),
        ('_reserved','<H=0'),
        ('DataCount','<H'),
        ('DataOffset','<H'),
        ('DataCount_Hi','<L'),
        ('_reserved2','6s=""'),
    )

############# SMB_COM_ECHO (0x2B)
class SMBEcho_Data(Structure):
    structure = (
        ('Data',':'),
    )

class SMBEcho_Parameters(Structure):
    structure = (
        ('EchoCount','<H'),
    )

class SMBEchoResponse_Data(Structure):
    structure = (
        ('Data',':'),
    )

class SMBEchoResponse_Parameters(Structure):
    structure = (
        ('SequenceNumber','<H=1'),
    )

############# SMB_COM_QUERY_INFORMATION_DISK (0x80)
class SMBQueryInformationDiskResponse_Parameters(Structure):
    structure = (
        ('TotalUnits','<H'),
        ('BlocksPerUnit','<H'),
        ('BlockSize','<H'),
        ('FreeUnits','<H'),
        ('Reserved','<H=0'),
    )


############# SMB_COM_LOGOFF_ANDX (0x74)
class SMBLogOffAndX(SMBAndXCommand_Parameters):
    strucure = ()

############# SMB_COM_CLOSE (0x04)
class SMBClose_Parameters(SMBCommand_Parameters):
   structure = (
        ('FID','<H'),
        ('Time','<L=0'),
   )

############# SMB_COM_FLUSH (0x05)
class SMBFlush_Parameters(SMBCommand_Parameters):
   structure = (
        ('FID','<H'),
   )

############# SMB_COM_CREATE_DIRECTORY (0x00)
class SMBCreateDirectory_Data(AsciiOrUnicodeStructure):
    AsciiStructure = (
        ('BufferFormat','<B=4'),
        ('DirectoryName','z'),
    )
    UnicodeStructure = (
        ('BufferFormat','<B=4'),
        ('DirectoryName','u'),
    )

############# SMB_COM_DELETE (0x06)
class SMBDelete_Data(AsciiOrUnicodeStructure):
    AsciiStructure = (
        ('BufferFormat','<B=4'),
        ('FileName','z'),
    )
    UnicodeStructure = (
        ('BufferFormat','<B=4'),
        ('FileName','u'),
    )

class SMBDelete_Parameters(Structure):
    structure = (
        ('SearchAttributes','<H'),
    )

############# SMB_COM_DELETE_DIRECTORY (0x01)
class SMBDeleteDirectory_Data(AsciiOrUnicodeStructure):
    AsciiStructure = (
        ('BufferFormat','<B=4'),
        ('DirectoryName','z'),
    )
    UnicodeStructure = (
        ('BufferFormat','<B=4'),
        ('DirectoryName','u'),
    )

############# SMB_COM_CHECK_DIRECTORY (0x10)
class SMBCheckDirectory_Data(AsciiOrUnicodeStructure):
    AsciiStructure = (
        ('BufferFormat','<B=4'),
        ('DirectoryName','z'),
    )
    UnicodeStructure = (
        ('BufferFormat','<B=4'),
        ('DirectoryName','u'),
    )

############# SMB_COM_RENAME (0x07)
class SMBRename_Parameters(SMBCommand_Parameters):
    structure = (
        ('SearchAttributes','<H'),
    )

class SMBRename_Data(AsciiOrUnicodeStructure):
    AsciiStructure = (
        ('BufferFormat1','<B=4'),
        ('OldFileName','z'),
        ('BufferFormat2','<B=4'),
        ('NewFileName','z'),
    )
    UnicodeStructure = (
        ('BufferFormat1','<B=4'),
        ('OldFileName','u'),
        ('BufferFormat2','<B=4'),
        ('Pad','B'),
        ('NewFileName','u'),
    )


############# SMB_COM_OPEN (0x02)
class SMBOpen_Parameters(SMBCommand_Parameters):
    structure = (
        ('DesiredAccess','<H=0'),
        ('SearchAttributes','<H=0'),
    )

class SMBOpen_Data(AsciiOrUnicodeStructure):
    AsciiStructure = (
        ('FileNameFormat','"\x04'),
        ('FileName','z'),
    )
    UnicodeStructure = (
        ('FileNameFormat','"\x04'),
        ('FileName','z'),
    )

class SMBOpenResponse_Parameters(SMBCommand_Parameters):
    structure = (
        ('Fid','<H=0'),
        ('FileAttributes','<H=0'),
        ('LastWriten','<L=0'),
        ('FileSize','<L=0'),
        ('GrantedAccess','<H=0'),
    )

############# EXTENDED SECURITY CLASSES
class SMBExtended_Security_Parameters(Structure):
    structure = (
        ('DialectIndex','<H'),
        ('SecurityMode','<B'),
        ('MaxMpxCount','<H'),
        ('MaxNumberVcs','<H'),
        ('MaxBufferSize','<L'),
        ('MaxRawSize','<L'),
        ('SessionKey','<L'),
        ('Capabilities','<L'),
        ('LowDateTime','<L'),
        ('HighDateTime','<L'),
        ('ServerTimeZone','<H'),
        ('ChallengeLength','<B'),
    )

class SMBExtended_Security_Data(Structure):
    structure = (
        ('ServerGUID','16s'),
        ('SecurityBlob',':'),
    )

class SMBNTLMDialect_Parameters(Structure):
    structure = (
        ('DialectIndex','<H'),
        ('SecurityMode','<B'),
        ('MaxMpxCount','<H'),
        ('MaxNumberVcs','<H'),
        ('MaxBufferSize','<L'),
        ('MaxRawSize','<L'),
        ('SessionKey','<L'),
        ('Capabilities','<L'),
        ('LowDateTime','<L'),
        ('HighDateTime','<L'),
        ('ServerTimeZone','<H'),
        ('ChallengeLength','<B'),
    )

class SMBNTLMDialect_Data(Structure):
    structure = (
        ('ChallengeLength','_-Challenge','self["ChallengeLength"]'),
        ('Challenge',':'),
        ('Payload',':'),
# For some reason on an old Linux this field is not present, we have to check this out. There must be a flag stating this.
        ('DomainName','_'),
        ('ServerName','_'),
    )
    def __init__(self,data = None, alignment = 0):
         Structure.__init__(self,data,alignment)
         #self['ChallengeLength']=8

    def fromString(self,data):
        Structure.fromString(self,data)
        self['DomainName'] = ''
        self['ServerName'] = ''

class SMB:
    # SMB Command Codes
    SMB_COM_CREATE_DIRECTORY                = 0x00
    SMB_COM_DELETE_DIRECTORY                = 0x01
    SMB_COM_OPEN                            = 0x02
    SMB_COM_CREATE                          = 0x03
    SMB_COM_CLOSE                           = 0x04
    SMB_COM_FLUSH                           = 0x05
    SMB_COM_DELETE                          = 0x06
    SMB_COM_RENAME                          = 0x07
    SMB_COM_QUERY_INFORMATION               = 0x08
    SMB_COM_SET_INFORMATION                 = 0x09
    SMB_COM_READ                            = 0x0A
    SMB_COM_WRITE                           = 0x0B
    SMB_COM_LOCK_BYTE_RANGE                 = 0x0C
    SMB_COM_UNLOCK_BYTE_RANGE               = 0x0D
    SMB_COM_CREATE_TEMPORARY                = 0x0E
    SMB_COM_CREATE_NEW                      = 0x0F
    SMB_COM_CHECK_DIRECTORY                 = 0x10
    SMB_COM_PROCESS_EXIT                    = 0x11
    SMB_COM_SEEK                            = 0x12
    SMB_COM_LOCK_AND_READ                   = 0x13
    SMB_COM_WRITE_AND_UNLOCK                = 0x14
    SMB_COM_READ_RAW                        = 0x1A
    SMB_COM_READ_MPX                        = 0x1B
    SMB_COM_READ_MPX_SECONDARY              = 0x1C
    SMB_COM_WRITE_RAW                       = 0x1D
    SMB_COM_WRITE_MPX                       = 0x1E
    SMB_COM_WRITE_MPX_SECONDARY             = 0x1F
    SMB_COM_WRITE_COMPLETE                  = 0x20
    SMB_COM_QUERY_SERVER                    = 0x21
    SMB_COM_SET_INFORMATION2                = 0x22
    SMB_COM_QUERY_INFORMATION2              = 0x23
    SMB_COM_LOCKING_ANDX                    = 0x24
    SMB_COM_TRANSACTION                     = 0x25
    SMB_COM_TRANSACTION_SECONDARY           = 0x26
    SMB_COM_IOCTL                           = 0x27
    SMB_COM_IOCTL_SECONDARY                 = 0x28
    SMB_COM_COPY                            = 0x29
    SMB_COM_MOVE                            = 0x2A
    SMB_COM_ECHO                            = 0x2B
    SMB_COM_WRITE_AND_CLOSE                 = 0x2C
    SMB_COM_OPEN_ANDX                       = 0x2D
    SMB_COM_READ_ANDX                       = 0x2E
    SMB_COM_WRITE_ANDX                      = 0x2F
    SMB_COM_NEW_FILE_SIZE                   = 0x30
    SMB_COM_CLOSE_AND_TREE_DISC             = 0x31
    SMB_COM_TRANSACTION2                    = 0x32
    SMB_COM_TRANSACTION2_SECONDARY          = 0x33
    SMB_COM_FIND_CLOSE2                     = 0x34
    SMB_COM_FIND_NOTIFY_CLOSE               = 0x35
    # Used by Xenix/Unix 0x60 - 0x6E 
    SMB_COM_TREE_CONNECT                    = 0x70
    SMB_COM_TREE_DISCONNECT                 = 0x71
    SMB_COM_NEGOTIATE                       = 0x72
    SMB_COM_SESSION_SETUP_ANDX              = 0x73
    SMB_COM_LOGOFF_ANDX                     = 0x74
    SMB_COM_TREE_CONNECT_ANDX               = 0x75
    SMB_COM_QUERY_INFORMATION_DISK          = 0x80
    SMB_COM_SEARCH                          = 0x81
    SMB_COM_FIND                            = 0x82
    SMB_COM_FIND_UNIQUE                     = 0x83
    SMB_COM_FIND_CLOSE                      = 0x84
    SMB_COM_NT_TRANSACT                     = 0xA0
    SMB_COM_NT_TRANSACT_SECONDARY           = 0xA1
    SMB_COM_NT_CREATE_ANDX                  = 0xA2
    SMB_COM_NT_CANCEL                       = 0xA4
    SMB_COM_NT_RENAME                       = 0xA5
    SMB_COM_OPEN_PRINT_FILE                 = 0xC0
    SMB_COM_WRITE_PRINT_FILE                = 0xC1
    SMB_COM_CLOSE_PRINT_FILE                = 0xC2
    SMB_COM_GET_PRINT_QUEUE                 = 0xC3
    SMB_COM_READ_BULK                       = 0xD8
    SMB_COM_WRITE_BULK                      = 0xD9
    SMB_COM_WRITE_BULK_DATA                 = 0xDA

    # TRANSACT codes
    TRANS_TRANSACT_NMPIPE                   = 0x26

    # TRANSACT2 codes
    TRANS2_FIND_FIRST2                      = 0x0001
    TRANS2_FIND_NEXT2                       = 0x0002
    TRANS2_QUERY_FS_INFORMATION             = 0x0003
    TRANS2_QUERY_PATH_INFORMATION           = 0x0005
    TRANS2_QUERY_FILE_INFORMATION           = 0x0007
    TRANS2_SET_FILE_INFORMATION             = 0x0008
    TRANS2_SET_PATH_INFORMATION             = 0x0006

    # Security Share Mode (Used internally by SMB class)
    SECURITY_SHARE_MASK                     = 0x01
    SECURITY_SHARE_SHARE                    = 0x00
    SECURITY_SHARE_USER                     = 0x01
    SECURITY_SIGNATURES_ENABLED             = 0X04
    SECURITY_SIGNATURES_REQUIRED            = 0X08

    # Security Auth Mode (Used internally by SMB class)
    SECURITY_AUTH_MASK                      = 0x02
    SECURITY_AUTH_ENCRYPTED                 = 0x02
    SECURITY_AUTH_PLAINTEXT                 = 0x00

    # Raw Mode Mask (Used internally by SMB class. Good for dialect up to and including LANMAN2.1)
    RAW_READ_MASK                           = 0x01
    RAW_WRITE_MASK                          = 0x02

    # Capabilities Mask (Used internally by SMB class. Good for dialect NT LM 0.12)
    CAP_RAW_MODE                            = 0x00000001
    CAP_MPX_MODE                            = 0x0002
    CAP_UNICODE                             = 0x0004
    CAP_LARGE_FILES                         = 0x0008
    CAP_EXTENDED_SECURITY                   = 0x80000000
    CAP_USE_NT_ERRORS                       = 0x40
    CAP_NT_SMBS                             = 0x10
    CAP_LARGE_READX                         = 0x00004000
    CAP_LARGE_WRITEX                        = 0x00008000
    CAP_RPC_REMOTE_APIS                     = 0x20

    # Flags1 Mask
    FLAGS1_LOCK_AND_READ_OK                 = 0x01
    FLAGS1_PATHCASELESS                     = 0x08
    FLAGS1_CANONICALIZED_PATHS              = 0x10
    FLAGS1_REPLY                            = 0x80

    # Flags2 Mask
    FLAGS2_LONG_NAMES                       = 0x0001
    FLAGS2_EAS                              = 0x0002
    FLAGS2_SMB_SECURITY_SIGNATURE           = 0x0004
    FLAGS2_IS_LONG_NAME                     = 0x0040
    FLAGS2_DFS                              = 0x1000
    FLAGS2_PAGING_IO                        = 0x2000
    FLAGS2_NT_STATUS                        = 0x4000
    FLAGS2_UNICODE                          = 0x8000
    FLAGS2_COMPRESSED                       = 0x0008
    FLAGS2_SMB_SECURITY_SIGNATURE_REQUIRED  = 0x0010
    FLAGS2_EXTENDED_SECURITY                = 0x0800

    # Dialect's Security Mode flags
    NEGOTIATE_USER_SECURITY                 = 0x01
    NEGOTIATE_ENCRYPT_PASSWORDS             = 0x02
    NEGOTIATE_SECURITY_SIGNATURE_ENABLE     = 0x04
    NEGOTIATE_SECURITY_SIGNATURE_REQUIRED   = 0x08

    # Tree Connect AndX Response optionalSuppor flags
    SMB_SUPPORT_SEARCH_BITS                 = 0x01
    SMB_SHARE_IS_IN_DFS                     = 0x02

    def __init__(self, remote_name, remote_host, my_name = None, host_type = nmb.TYPE_SERVER, sess_port = 445, timeout=None, UDP = 0, session = None, negPacket = None):
        # The uid attribute will be set when the client calls the login() method
        self._uid = 0
        self.__server_name = ''
        self.__server_os = ''
        self.__server_os_major = None
        self.__server_os_minor = None
        self.__server_os_build = None
        self.__server_lanman = ''
        self.__server_domain = ''
        self.__server_dns_domain_name = ''
        self.__remote_name = string.upper(remote_name)
        self.__remote_host = remote_host
        self.__is_pathcaseless = 0
        self.__isNTLMv2 = True
        self._dialects_parameters = None
        self._dialects_data = None
        # Credentials
        self.__userName = ''
        self.__password = ''
        self.__domain   = ''
        self.__lmhash   = ''
        self.__nthash   = ''
        self.__aesKey   = ''
        self.__kdc      = ''
        self.__TGT      = None
        self.__TGS      = None

        # Negotiate Protocol Result, used everywhere
        # Could be extended or not, flags should be checked before 
        self._dialect_data = 0
        self._dialect_parameters = 0
        self._action = 0
        self._sess = None
        self.encrypt_passwords = True
        self.tid = 0
        self.fid = 0

        # Signing stuff
        self._SignSequenceNumber = 0
        self._SigningSessionKey = ''
        self._SigningChallengeResponse = ''
        self._SignatureEnabled = False
        self._SignatureVerificationEnabled = False
        self._SignatureRequired = False

        # Base flags
        self.__flags1 = 0
        self.__flags2 = 0

	# encoding stuff
	self.__unicode_flag = 0

        if timeout is None:
            self.__timeout = 60
        else:
            self.__timeout = timeout

        # If port 445 and the name sent is *SMBSERVER we're setting the name to the IP. 
        # This is to help some old applications still believing 
        # *SMSBSERVER will work against modern OSes. If port is NETBIOS_SESSION_PORT the user better 
        # know about *SMBSERVER's limitations
        if sess_port == 445 and remote_name == '*SMBSERVER':
           self.__remote_name = remote_host

        if session is None:
            if not my_name:
                my_name = socket.gethostname()
                i = string.find(my_name, '.')
                if i > -1:
                    my_name = my_name[:i]

            if UDP:
                self._sess = nmb.NetBIOSUDPSession(my_name, remote_name, remote_host, host_type, sess_port, self.__timeout)
            else:
                self._sess = nmb.NetBIOSTCPSession(my_name, remote_name, remote_host, host_type, sess_port, self.__timeout)

                # Initialize session values (_dialect_data and _dialect_parameters)
                self.neg_session()

                # Call login() without any authentication information to 
                # setup a session if the remote server
                # is in share mode.
                if (self._dialects_parameters['SecurityMode'] & SMB.SECURITY_SHARE_MASK) == SMB.SECURITY_SHARE_SHARE:
                    self.login('', '')
        else:
            self._sess = session
            self.neg_session(negPacket = negPacket)
            # Call login() without any authentication information to 
            # setup a session if the remote server
            # is in share mode.
            if (self._dialects_parameters['SecurityMode'] & SMB.SECURITY_SHARE_MASK) == SMB.SECURITY_SHARE_SHARE:
                self.login('', '')

    @staticmethod
    def ntlm_supported():
        return False

    def get_remote_name(self):
        return self.__remote_name

    def get_remote_host(self):
        return self.__remote_host

    def get_flags(self):
        return self.__flags1, self.__flags2

    def set_flags(self, flags1=None, flags2=None):
        if flags1 is not None:
           self.__flags1 = flags1
        if flags2 is not None:
           self.__flags2 = flags2

    def set_timeout(self, timeout):
        prev_timeout = self.__timeout
        self.__timeout = timeout
        return prev_timeout

    def talk_unicode(self, value):
	self.__unicode_flag = (SMB.FLAGS2_UNICODE if value else 0)

    def is_talking_unicode(self):
	return self.__unicode_flag == SMB.FLAGS2_UNICODE

    def get_timeout(self):
        return self.__timeout

    @contextmanager
    def use_timeout(self, timeout):
        prev_timeout = self.set_timeout(timeout)
        try:
            yield
        finally:
            self.set_timeout(prev_timeout)

    def get_session(self):
        return self._sess

    def get_tid(self):
        return self.tid

    def get_fid(self):
        return self.fid

    def isGuestSession(self):
        return self._action & SMB_SETUP_GUEST

    def doesSupportNTLMv2(self):
        return self.__isNTLMv2

    def __del__(self):
        if self._sess:
            self._sess.close()

    def recvSMB(self):
        r = self._sess.recv_packet(self.__timeout)
        return NewSMBPacket(data = r.get_trailer())

    @staticmethod
    def __decode_trans(params, data):
        totparamcnt, totdatacnt, _, paramcnt, paramoffset, paramds, datacnt, dataoffset, datads, setupcnt = unpack('<HHHHHHHHHB', params[:19])
        if paramcnt + paramds < totparamcnt or datacnt + datads < totdatacnt:
            has_more = 1
        else:
            has_more = 0
        paramoffset = paramoffset - 55 - setupcnt * 2
        dataoffset = dataoffset - 55 - setupcnt * 2
        return has_more, params[20:20 + setupcnt * 2], data[paramoffset:paramoffset + paramcnt], data[dataoffset:dataoffset + datacnt]

    # TODO: Move this to NewSMBPacket, it belongs there
    def signSMB(self, packet, signingSessionKey, signingChallengeResponse):
        # This logic MUST be applied for messages sent in response to any of the higher-layer actions and in
        # compliance with the message sequencing rules.
        #  * The client or server that sends the message MUST provide the 32-bit sequence number for this
        #    message, as specified in sections 3.2.4.1 and 3.3.4.1.
        #  * The SMB_FLAGS2_SMB_SECURITY_SIGNATURE flag in the header MUST be set.
        #  * To generate the signature, a 32-bit sequence number is copied into the 
        #    least significant 32 bits of the SecuritySignature field and the remaining 
        #    4 bytes are set to 0x00.
        #  * The MD5 algorithm, as specified in [RFC1321], MUST be used to generate a hash of the SMB
        #    message from the start of the SMB Header, which is defined as follows.
        #    CALL MD5Init( md5context )
        #    CALL MD5Update( md5context, Connection.SigningSessionKey )
        #    CALL MD5Update( md5context, Connection.SigningChallengeResponse )
        #    CALL MD5Update( md5context, SMB message )
        #    CALL MD5Final( digest, md5context )
        #    SET signature TO the first 8 bytes of the digest
        # The resulting 8-byte signature MUST be copied into the SecuritySignature field of the SMB Header,
        # after which the message can be transmitted.

        #print "seq(%d) signingSessionKey %r, signingChallengeResponse %r" % (self._SignSequenceNumber, signingSessionKey, signingChallengeResponse)
        packet['SecurityFeatures'] = pack('<q',self._SignSequenceNumber)
        # Sign with the sequence
        m = hashlib.md5()
        m.update( signingSessionKey )
        m.update( signingChallengeResponse )
        m.update( str(packet) )
        # Replace sequence with acual hash
        packet['SecurityFeatures'] = m.digest()[:8]
        if self._SignatureVerificationEnabled:
           self._SignSequenceNumber +=1
        else:
           self._SignSequenceNumber +=2

    def checkSignSMB(self, packet, signingSessionKey, signingChallengeResponse):
        # Let's check
        signature = packet['SecurityFeatures']
        #print "Signature received: %r " % signature
        self.signSMB(packet, signingSessionKey, signingChallengeResponse)
        #print "Signature calculated: %r" % packet['SecurityFeatures']
        if self._SignatureVerificationEnabled is not True:
           self._SignSequenceNumber -= 1
        return packet['SecurityFeatures'] == signature

    def sendSMB(self,smb):
        smb['Uid'] = self._uid
        #At least on AIX, PIDs can exceed 16 bits, so we mask them out
        smb['Pid'] = (os.getpid() & 0xFFFF)
        smb['Flags1'] |= self.__flags1
        smb['Flags2'] |= self.__flags2 | SMB.FLAGS2_NT_STATUS
        if self._SignatureEnabled:
            smb['Flags2'] |= SMB.FLAGS2_SMB_SECURITY_SIGNATURE
            self.signSMB(smb, self._SigningSessionKey, self._SigningChallengeResponse)
        self._sess.send_packet(str(smb))

    @staticmethod
    def isValidAnswer(s, cmd):
        while 1:
            if s.rawData():
                if s.get_command() == cmd:
                    if s.get_error_class() == 0x00 and s.get_error_code() == 0x00:
                        return 1
                    else:
                        raise SessionError, ( "SMB Library Error", s.get_error_class()+ (s.get_reserved() << 8), s.get_error_code() , s.get_flags2() & SMB.FLAGS2_NT_STATUS )
                else:
                    break
        return 0

    def neg_session(self, extended_security = True, negPacket = None):
        def parsePacket(smb):
            if smb.isValidAnswer(SMB.SMB_COM_NEGOTIATE):
                sessionResponse = SMBCommand(smb['Data'][0])
                self._dialects_parameters = SMBNTLMDialect_Parameters(sessionResponse['Parameters'])
                self._dialects_data = SMBNTLMDialect_Data()
                self._dialects_data['ChallengeLength'] = self._dialects_parameters['ChallengeLength']
                self._dialects_data.fromString(sessionResponse['Data'])
                if self._dialects_parameters['Capabilities'] & SMB.CAP_EXTENDED_SECURITY:
                    # Whether we choose it or it is enforced by the server, we go for extended security
                    self._dialects_parameters = SMBExtended_Security_Parameters(sessionResponse['Parameters'])
                    self._dialects_data = SMBExtended_Security_Data(sessionResponse['Data'])
                    # Let's setup some variable for later use
                    if self._dialects_parameters['SecurityMode'] & SMB.SECURITY_SIGNATURES_REQUIRED:
                         self._SignatureRequired = True

                    # Interestingly, the security Blob might be missing sometimes.
                    #spnego = SPNEGO_NegTokenInit(self._dialects_data['SecurityBlob'])
                    #for i in spnego['MechTypes']:
                    #      print "Mech Found: %s" % MechTypes[i]
                    return 1

                # If not, let's try the old way
                else:
                    if self._dialects_data['ServerName'] is not None:
                        self.__server_name = self._dialects_data['ServerName']

                    if self._dialects_parameters['DialectIndex'] == 0xffff:
                        raise UnsupportedFeature,"Remote server does not know NT LM 0.12"
                    self.__is_pathcaseless = smb['Flags1'] & SMB.FLAGS1_PATHCASELESS
                    return 1
            else:
                return 0

        if negPacket is None:
            smb = NewSMBPacket()
            negSession = SMBCommand(SMB.SMB_COM_NEGOTIATE)
            if extended_security is True:
                smb['Flags2']=SMB.FLAGS2_EXTENDED_SECURITY
            negSession['Data'] = '\x02NT LM 0.12\x00'
            smb.addCommand(negSession)
            self.sendSMB(smb)

            while 1:
                smb = self.recvSMB()
                return parsePacket(smb)
        else:

            return parsePacket( NewSMBPacket( data = negPacket))

    def tree_connect(self, path, password = '', service = SERVICE_ANY):
	# SMB_COM_TREE_CONNECT shouldn't encode unicode, from [MS-CIFS], 2.2.4.50.1 -> no unicode here!
        LOG.warning("[MS-CIFS] This is an original Core Protocol command.This command has been deprecated.Client Implementations SHOULD use SMB_COM_TREE_CONNECT_ANDX")

        # return 0x800
        if password:
            # Password is only encrypted if the server passed us an "encryption" during protocol dialect
            if self._dialects_parameters['ChallengeLength'] > 0:
                # this code is untested
                password = self.get_ntlmv1_response(ntlm.compute_lmhash(password))

        if not unicode_support:
            if unicode_convert:
                path = str(path)
            else:
                raise Exception('SMB: Can\t conver path from unicode!')

        smb = NewSMBPacket()
        smb['Flags1']  = SMB.FLAGS1_PATHCASELESS
        smb['Flags2'] = 0

        treeConnect = SMBCommand(SMB.SMB_COM_TREE_CONNECT)
        treeConnect['Parameters'] = SMBTreeConnect_Parameters()
        treeConnect['Data']       = SMBTreeConnect_Data()
        treeConnect['Data']['Path'] = path.upper()
        treeConnect['Data']['Password'] = password
        treeConnect['Data']['Service'] = service
        smb.addCommand(treeConnect)

        self.sendSMB(smb)

        while 1:
            smb = self.recvSMB()
            if smb.isValidAnswer(SMB.SMB_COM_TREE_CONNECT):
                # XXX Here we are ignoring the rest of the response
                return smb['Tid']
            return smb['Tid']

    def get_uid(self):
        return self._uid

    def set_uid(self, uid):
        self._uid = uid

    def tree_connect_andx(self, path, password = None, service = SERVICE_ANY, smb_packet=None):
        if password:
            # Password is only encrypted if the server passed us an "encryption" during protocol dialect
            if self._dialects_parameters['ChallengeLength'] > 0:
                # this code is untested
                password = self.get_ntlmv1_response(ntlm.compute_lmhash(password))
        else:
            password = '\x00'

        if not unicode_support:
            if unicode_convert:
                path = str(path)
            else:
                raise Exception('SMB: Can\t convert path from unicode!')

        if smb_packet is None:
            smb = NewSMBPacket()
            smb['Flags1']  = SMB.FLAGS1_PATHCASELESS
            smb['Flags2']  = self.__unicode_flag
        else:
            smb = smb_packet

        # Just in case this came with the full path ,let's just leave 
        # the sharename, we'll take care of the rest

        share = path.split('\\')[-1]
        try:
            _, _, _, _, sockaddr = socket.getaddrinfo(self.get_remote_host(), 80, 0, 0, socket.IPPROTO_TCP)[0]
            remote_host = sockaddr[0]
        except Exception:
            remote_host =  self.get_remote_host()

        path = '\\\\' + remote_host + '\\' +share
	path = path.upper().encode('utf-16le') if self.__unicode_flag else path

        treeConnect = SMBCommand(SMB.SMB_COM_TREE_CONNECT_ANDX)
        treeConnect['Parameters'] = SMBTreeConnectAndX_Parameters()
        treeConnect['Data']       = SMBTreeConnectAndX_Data(flags=self.__unicode_flag)
        treeConnect['Parameters']['PasswordLength'] = len(password)
        treeConnect['Data']['Password'] = password
        treeConnect['Data']['Path'] = path
        treeConnect['Data']['Service'] = service
<<<<<<< HEAD

	if self.__unicode_flag:
		treeConnect['Data']['Pad'] = 0x0

=======
>>>>>>> 6bb86b28
        smb.addCommand(treeConnect)

        # filename = "\PIPE\epmapper"

        # ntCreate = SMBCommand(SMB.SMB_COM_NT_CREATE_ANDX)
        # ntCreate['Parameters'] = SMBNtCreateAndX_Parameters()
        # ntCreate['Data']       = SMBNtCreateAndX_Data()
        # ntCreate['Parameters']['FileNameLength'] = len(filename)
        # ntCreate['Parameters']['CreateFlags'] = 0
        # ntCreate['Parameters']['AccessMask'] = 0x3
        # ntCreate['Parameters']['CreateOptions'] = 0x0
        # ntCreate['Data']['FileName'] = filename

        # smb.addCommand(ntCreate)
        self.sendSMB(smb)

        while 1:
            smb = self.recvSMB()
            if smb.isValidAnswer(SMB.SMB_COM_TREE_CONNECT_ANDX):
                # XXX Here we are ignoring the rest of the response
                self.tid = smb['Tid']
                return self.tid
            self.tid = smb['Tid']
            return self.tid

    # backwars compatibility
    connect_tree = tree_connect_andx

    @staticmethod
    def getDialect():
        return SMB_DIALECT

    def get_server_name(self):
        #return self._dialects_data['ServerName']
        return self.__server_name

    def get_session_key(self):
        return self._SigningSessionKey

    def set_session_key(self, key):
        self._SigningSessionKey = key

    def get_encryption_key(self):
        if self._dialects_data.fields.has_key('Challenge'):
            return self._dialects_data['Challenge']
        else:
            return None

    def get_server_time(self):
        timestamp = self._dialects_parameters['HighDateTime']
        timestamp <<= 32
        timestamp |= self._dialects_parameters['LowDateTime']
        timestamp -= 116444736000000000
        timestamp /= 10000000
        d = datetime.datetime.utcfromtimestamp(timestamp)
        return d.strftime("%a, %d %b %Y %H:%M:%S GMT")

    def disconnect_tree(self, tid):
        smb = NewSMBPacket()
        smb['Tid']  = tid

        smb.addCommand(SMBCommand(SMB.SMB_COM_TREE_DISCONNECT))

        self.sendSMB(smb)
        self.recvSMB()

    def open(self, tid, filename, open_mode, desired_access):
        filename = string.replace(filename,'/', '\\')
	filename = filename.encode('utf-16le') if self.__unicode_flag else filename

        smb = NewSMBPacket()
        smb['Flags1'] = SMB.FLAGS1_PATHCASELESS
        smb['Flags2'] = SMB.FLAGS2_LONG_NAMES | self.__unicode_flag
        smb['Tid']    = tid

        openFile = SMBCommand(SMB.SMB_COM_OPEN)
        openFile['Parameters'] = SMBOpen_Parameters()
        openFile['Parameters']['DesiredAccess']    = desired_access
        openFile['Parameters']['OpenMode']         = open_mode
        openFile['Parameters']['SearchAttributes'] = ATTR_READONLY | ATTR_HIDDEN | ATTR_ARCHIVE
        openFile['Data']       = SMBOpen_Data(flags=self.__unicode_flag)
        openFile['Data']['FileName'] = filename
<<<<<<< HEAD

	if self.__unicode_flag:
		openFile['Data']['Pad'] = 0x0

=======
>>>>>>> 6bb86b28
        smb.addCommand(openFile)

        self.sendSMB(smb)

        smb = self.recvSMB()
        if smb.isValidAnswer(SMB.SMB_COM_OPEN):
            # XXX Here we are ignoring the rest of the response
            openFileResponse   = SMBCommand(smb['Data'][0])
            openFileParameters = SMBOpenResponse_Parameters(openFileResponse['Parameters'])

            return (
                openFileParameters['Fid'],
                openFileParameters['FileAttributes'],
                openFileParameters['LastWriten'],
                openFileParameters['FileSize'],
                openFileParameters['GrantedAccess'],
            )

    def open_andx(self, tid, filename, open_mode, desired_access):
        filename = string.replace(filename,'/', '\\')
	filename = filename.encode('utf-16le') if self.__unicode_flag else filename

        smb = NewSMBPacket()
        smb['Flags1'] = SMB.FLAGS1_PATHCASELESS
        smb['Flags2'] = SMB.FLAGS2_LONG_NAMES | self.__unicode_flag
        smb['Tid']    = tid

        openFile = SMBCommand(SMB.SMB_COM_OPEN_ANDX)
        openFile['Parameters'] = SMBOpenAndX_Parameters()
        openFile['Parameters']['DesiredAccess']    = desired_access
        openFile['Parameters']['OpenMode']         = open_mode
        openFile['Parameters']['SearchAttributes'] = ATTR_READONLY | ATTR_HIDDEN | ATTR_ARCHIVE
        openFile['Data']       = SMBOpenAndX_Data(flags=self.__unicode_flag)
        openFile['Data']['FileName'] = filename
<<<<<<< HEAD

	if self.__unicode_flag:
		openFile['Data']['Pad'] = 0x0

=======
>>>>>>> 6bb86b28
        smb.addCommand(openFile)

        self.sendSMB(smb)

        smb = self.recvSMB()
        if smb.isValidAnswer(SMB.SMB_COM_OPEN_ANDX):
            # XXX Here we are ignoring the rest of the response
            openFileResponse   = SMBCommand(smb['Data'][0])
            openFileParameters = SMBOpenAndXResponse_Parameters(openFileResponse['Parameters'])

            return (
                openFileParameters['Fid'],
                openFileParameters['FileAttributes'],
                openFileParameters['LastWriten'],
                openFileParameters['FileSize'],
                openFileParameters['GrantedAccess'],
                openFileParameters['FileType'],
                openFileParameters['IPCState'],
                openFileParameters['Action'],
                openFileParameters['ServerFid'],
            )

    def close(self, tid, fid):
        smb = NewSMBPacket()
        smb['Flags1'] = SMB.FLAGS1_PATHCASELESS
        smb['Flags2'] = SMB.FLAGS2_LONG_NAMES
        smb['Tid']    = tid

        closeFile = SMBCommand(SMB.SMB_COM_CLOSE)
        closeFile['Parameters'] = SMBClose_Parameters()
        closeFile['Parameters']['FID']    = fid
        smb.addCommand(closeFile)

        self.sendSMB(smb)
        smb = self.recvSMB()
        if smb.isValidAnswer(SMB.SMB_COM_CLOSE):
           return 1
        return 0

    def send_trans(self, tid, setup, name, param, data, noAnswer = 0):
        smb = NewSMBPacket()
        smb['Flags1'] = SMB.FLAGS1_PATHCASELESS
        smb['Flags2'] = SMB.FLAGS2_LONG_NAMES | self.__unicode_flag
        smb['Tid']    = tid

        transCommand = SMBCommand(SMB.SMB_COM_TRANSACTION)
        transCommand['Parameters'] = SMBTransaction_Parameters()
        transCommand['Data'] = SMBTransaction_Data()

        transCommand['Parameters']['Setup'] = setup
        transCommand['Parameters']['TotalParameterCount'] = len(param)
        transCommand['Parameters']['TotalDataCount'] = len(data)

        transCommand['Parameters']['ParameterCount'] = len(param)
        transCommand['Parameters']['ParameterOffset'] = 32+3+28+len(setup)+len(name)

        transCommand['Parameters']['DataCount'] = len(data)
        transCommand['Parameters']['DataOffset'] = transCommand['Parameters']['ParameterOffset'] + len(param)

        transCommand['Data']['Name'] = name
        transCommand['Data']['Trans_Parameters'] = param
        transCommand['Data']['Trans_Data'] = data

        if noAnswer:
           transCommand['Parameters']['Flags'] = TRANS_NO_RESPONSE

        smb.addCommand(transCommand)

        self.sendSMB(smb)

    def send_trans2(self, tid, setup, name, param, data):
        smb = NewSMBPacket()
        smb['Flags1'] = SMB.FLAGS1_PATHCASELESS
        smb['Flags2'] = SMB.FLAGS2_LONG_NAMES | self.__unicode_flag
        smb['Tid']    = tid

        command = pack('<H', setup)

        transCommand = SMBCommand(SMB.SMB_COM_TRANSACTION2)
        transCommand['Parameters'] = SMBTransaction2_Parameters()
        transCommand['Parameters']['MaxDataCount'] = self._dialects_parameters['MaxBufferSize']
        transCommand['Data'] = SMBTransaction2_Data()

        transCommand['Parameters']['Setup'] = command
        transCommand['Parameters']['TotalParameterCount'] = len(param)
        transCommand['Parameters']['TotalDataCount'] = len(data)

        if len(param) > 0:
            padLen = (4 - (32+2+28 + len(command)) % 4 ) % 4
            padBytes = '\xFF' * padLen
            transCommand['Data']['Pad1'] = padBytes
        else:
            transCommand['Data']['Pad1'] = ''
            padLen = 0

        transCommand['Parameters']['ParameterCount'] = len(param)
        transCommand['Parameters']['ParameterOffset'] = 32+2+28+len(command)+len(name) + padLen

        if len(data) > 0:
            pad2Len = (4 - (32+2+28 + len(command) + padLen + len(param)) % 4) % 4
            transCommand['Data']['Pad2'] = '\xFF' * pad2Len
        else:
            transCommand['Data']['Pad2'] = ''
            pad2Len = 0

        transCommand['Parameters']['DataCount'] = len(data)
        transCommand['Parameters']['DataOffset'] = transCommand['Parameters']['ParameterOffset'] + len(param) + pad2Len

        transCommand['Data']['Name'] = name
        transCommand['Data']['Trans_Parameters'] = param
        transCommand['Data']['Trans_Data'] = data
        smb.addCommand(transCommand)

        self.sendSMB(smb)

    def query_file_info(self, tid, fid):
        self.send_trans2(tid, SMB.TRANS2_QUERY_FILE_INFORMATION, '\x00', pack('<HH', fid, SMB_QUERY_FILE_ALL_INFO), '')

        resp = self.recvSMB()
        if resp.isValidAnswer(SMB.SMB_COM_TRANSACTION2):
            trans2Response = SMBCommand(resp['Data'][0])
            trans2Parameters = SMBTransaction2Response_Parameters(trans2Response['Parameters'])
            # Remove Potential Prefix Padding
            queryFileAllInfo = SMBQueryFileAllInfo(trans2Response['Data'][-trans2Parameters['TotalDataCount']:])
            return queryFileAllInfo['EndOfFile']

    def __nonraw_retr_file(self, tid, fid, offset, datasize, callback):
        if (self._dialects_parameters['Capabilities'] & SMB.CAP_LARGE_READX) and self._SignatureEnabled is False:
            max_buf_size = 65000
        else:
            max_buf_size = self._dialects_parameters['MaxBufferSize'] & ~0x3ff  # Read in multiple KB blocks

        read_offset = offset
        while read_offset < datasize:
            data = self.read_andx(tid, fid, read_offset, max_buf_size)

            callback(data)
            read_offset += len(data)

    def __nonraw_stor_file(self, tid, fid, offset, datasize, callback):
        if (self._dialects_parameters['Capabilities'] & SMB.CAP_LARGE_WRITEX) and self._SignatureEnabled is False:
            max_buf_size = 65000
        else:
            max_buf_size = self._dialects_parameters['MaxBufferSize'] & ~0x3ff  # Write in multiple KB blocks

        write_offset = offset
        while 1:
            data = callback(max_buf_size)
            if not data:
                break

            smb = self.write_andx(tid,fid,data, write_offset)
            writeResponse   = SMBCommand(smb['Data'][0])
            writeResponseParameters = SMBWriteAndXResponse_Parameters(writeResponse['Parameters'])
            write_offset += writeResponseParameters['Count']

    def get_server_domain(self):
        return self.__server_domain

    def get_server_dns_domain_name(self):
        return self.__server_dns_domain_name

    def get_server_os(self):
        return self.__server_os

    def get_server_os_major(self):
        return self.__server_os_major

    def get_server_os_minor(self):
        return self.__server_os_minor

    def get_server_os_build(self):
        return self.__server_os_build

    def set_server_os(self, os):
        self.__server_os = os

    def get_server_lanman(self):
        return self.__server_lanman

    def is_login_required(self):
        # Login is required if share mode is user. 
        # Otherwise only public services or services in share mode
        # are allowed.
        return (self._dialects_parameters['SecurityMode'] & SMB.SECURITY_SHARE_MASK) == SMB.SECURITY_SHARE_USER

    def is_signing_required(self):
        return self._SignatureRequired

    def get_ntlmv1_response(self, key):
        challenge = self._dialects_data['Challenge']
        return ntlm.get_ntlmv1_response(key, challenge)

    def kerberos_login(self, user, password, domain = '', lmhash = '', nthash = '', aesKey = '', kdcHost = '', TGT=None, TGS=None):
        # Importing down here so pyasn1 is not required if kerberos is not used.
        from impacket.krb5.asn1 import AP_REQ, Authenticator, TGS_REP, seq_set
        from impacket.krb5.kerberosv5 import getKerberosTGT, getKerberosTGS
        from impacket.krb5 import constants
        from impacket.krb5.types import Principal, KerberosTime, Ticket
        from pyasn1.codec.der import decoder, encoder
        import datetime

        # If TGT or TGS are specified, they are in the form of:
        # TGS['KDC_REP'] = the response from the server
        # TGS['cipher'] = the cipher used
        # TGS['sessionKey'] = the sessionKey
        # If we have hashes, normalize them
        if lmhash != '' or nthash != '':
            if len(lmhash) % 2:     lmhash = '0%s' % lmhash
            if len(nthash) % 2:     nthash = '0%s' % nthash
            try: # just in case they were converted already
                lmhash = a2b_hex(lmhash)
                nthash = a2b_hex(nthash)
            except:
                pass

        self.__userName = user
        self.__password = password
        self.__domain   = domain
        self.__lmhash   = lmhash
        self.__nthash   = nthash
        self.__aesKey   = aesKey
        self.__kdc      = kdcHost
        self.__TGT      = TGT
        self.__TGS      = TGS

        # First of all, we need to get a TGT for the user
        userName = Principal(user, type=constants.PrincipalNameType.NT_PRINCIPAL.value)
        if TGT is None:
            if TGS is None:
                tgt, cipher, oldSessionKey, sessionKey = getKerberosTGT(userName, password, domain, lmhash, nthash, aesKey, kdcHost)
        else:
            tgt = TGT['KDC_REP']
            cipher = TGT['cipher']
            sessionKey = TGT['sessionKey']

        # Now that we have the TGT, we should ask for a TGS for cifs

        if TGS is None:
            serverName = Principal('cifs/%s' % self.__remote_name, type=constants.PrincipalNameType.NT_SRV_INST.value)
            tgs, cipher, oldSessionKey, sessionKey = getKerberosTGS(serverName, domain, kdcHost, tgt, cipher, sessionKey)
        else:
            tgs = TGS['KDC_REP']
            cipher = TGS['cipher']
            sessionKey = TGS['sessionKey']

        smb = NewSMBPacket()
        smb['Flags1'] = SMB.FLAGS1_PATHCASELESS
        smb['Flags2'] = SMB.FLAGS2_EXTENDED_SECURITY
        # Are we required to sign SMB? If so we do it, if not we skip it
        if self._SignatureRequired:
           smb['Flags2'] |= SMB.FLAGS2_SMB_SECURITY_SIGNATURE


        sessionSetup = SMBCommand(SMB.SMB_COM_SESSION_SETUP_ANDX)
        sessionSetup['Parameters'] = SMBSessionSetupAndX_Extended_Parameters()
        sessionSetup['Data']       = SMBSessionSetupAndX_Extended_Data()

        sessionSetup['Parameters']['MaxBufferSize']        = 61440
        sessionSetup['Parameters']['MaxMpxCount']          = 2
        sessionSetup['Parameters']['VcNumber']             = 1
        sessionSetup['Parameters']['SessionKey']           = 0
        sessionSetup['Parameters']['Capabilities']         = SMB.CAP_EXTENDED_SECURITY | SMB.CAP_USE_NT_ERRORS | SMB.CAP_UNICODE | SMB.CAP_LARGE_READX | SMB.CAP_LARGE_WRITEX


        # Let's build a NegTokenInit with the NTLMSSP
        # TODO: In the future we should be able to choose different providers

        blob = SPNEGO_NegTokenInit()

        # Kerberos v5 mech
        blob['MechTypes'] = [TypesMech['MS KRB5 - Microsoft Kerberos 5']]

        # Let's extract the ticket from the TGS
        tgs = decoder.decode(tgs, asn1Spec = TGS_REP())[0]
        ticket = Ticket()
        ticket.from_asn1(tgs['ticket'])

        # Now let's build the AP_REQ
        apReq = AP_REQ()
        apReq['pvno'] = 5
        apReq['msg-type'] = int(constants.ApplicationTagNumbers.AP_REQ.value)

        opts = list()
        apReq['ap-options'] = constants.encodeFlags(opts)
        seq_set(apReq,'ticket', ticket.to_asn1)

        authenticator = Authenticator()
        authenticator['authenticator-vno'] = 5
        authenticator['crealm'] = domain
        seq_set(authenticator, 'cname', userName.components_to_asn1)
        now = datetime.datetime.utcnow()

        authenticator['cusec'] = now.microsecond
        authenticator['ctime'] = KerberosTime.to_asn1(now)

        encodedAuthenticator = encoder.encode(authenticator)

        # Key Usage 11
        # AP-REQ Authenticator (includes application authenticator
        # subkey), encrypted with the application session key
        # (Section 5.5.1)
        encryptedEncodedAuthenticator = cipher.encrypt(sessionKey, 11, encodedAuthenticator, None)

        apReq['authenticator'] = None
        apReq['authenticator']['etype'] = cipher.enctype
        apReq['authenticator']['cipher'] = encryptedEncodedAuthenticator

        blob['MechToken'] = encoder.encode(apReq)

        sessionSetup['Parameters']['SecurityBlobLength']  = len(blob)
        sessionSetup['Parameters'].getData()
        sessionSetup['Data']['SecurityBlob']       = blob.getData()

        # Fake Data here, don't want to get us fingerprinted
        sessionSetup['Data']['NativeOS']      = 'Unix'
        sessionSetup['Data']['NativeLanMan']  = 'Samba'

        smb.addCommand(sessionSetup)
        self.sendSMB(smb)

        smb = self.recvSMB()
        if smb.isValidAnswer(SMB.SMB_COM_SESSION_SETUP_ANDX):
            # We will need to use this uid field for all future requests/responses
            self._uid = smb['Uid']

            # Now we have to extract the blob to continue the auth process
            sessionResponse   = SMBCommand(smb['Data'][0])
            sessionParameters = SMBSessionSetupAndX_Extended_Response_Parameters(sessionResponse['Parameters'])
            sessionData       = SMBSessionSetupAndX_Extended_Response_Data(flags = smb['Flags2'])
            sessionData['SecurityBlobLength'] = sessionParameters['SecurityBlobLength']
            sessionData.fromString(sessionResponse['Data'])

            self._action = sessionParameters['Action']
            # If smb sign required, let's enable it for the rest of the connection
            if self._dialects_parameters['SecurityMode'] & SMB.SECURITY_SIGNATURES_REQUIRED:
               self._SigningSessionKey = sessionKey.contents
               self._SignSequenceNumber = 2
               self._SignatureEnabled = True
            # Set up the flags to be used from now on
            self.__flags1 = SMB.FLAGS1_PATHCASELESS
            self.__flags2 = SMB.FLAGS2_EXTENDED_SECURITY
            return 1
        else:
            raise Exception('Error: Could not login successfully')

    def login_extended(self, user, password, domain = '', lmhash = '', nthash = '', use_ntlmv2 = True ):
        # Once everything's working we should join login methods into a single one
        smb = NewSMBPacket()
        smb['Flags1'] = SMB.FLAGS1_PATHCASELESS
        smb['Flags2'] = SMB.FLAGS2_EXTENDED_SECURITY
        # Are we required to sign SMB? If so we do it, if not we skip it
        if self._SignatureRequired:
           smb['Flags2'] |= SMB.FLAGS2_SMB_SECURITY_SIGNATURE


        sessionSetup = SMBCommand(SMB.SMB_COM_SESSION_SETUP_ANDX)
        sessionSetup['Parameters'] = SMBSessionSetupAndX_Extended_Parameters()
        sessionSetup['Data']       = SMBSessionSetupAndX_Extended_Data()

        sessionSetup['Parameters']['MaxBufferSize']        = 61440
        sessionSetup['Parameters']['MaxMpxCount']          = 2
        sessionSetup['Parameters']['VcNumber']             = 1
        sessionSetup['Parameters']['SessionKey']           = 0
        sessionSetup['Parameters']['Capabilities']         = SMB.CAP_EXTENDED_SECURITY | SMB.CAP_USE_NT_ERRORS | SMB.CAP_UNICODE | SMB.CAP_LARGE_READX | SMB.CAP_LARGE_WRITEX


        # Let's build a NegTokenInit with the NTLMSSP
        # TODO: In the future we should be able to choose different providers

        blob = SPNEGO_NegTokenInit()

        # NTLMSSP
        blob['MechTypes'] = [TypesMech['NTLMSSP - Microsoft NTLM Security Support Provider']]
        auth = ntlm.getNTLMSSPType1('',domain,self._SignatureRequired, use_ntlmv2 = use_ntlmv2)
        blob['MechToken'] = str(auth)

        sessionSetup['Parameters']['SecurityBlobLength']  = len(blob)
        sessionSetup['Parameters'].getData()
        sessionSetup['Data']['SecurityBlob']       = blob.getData()

        # Fake Data here, don't want to get us fingerprinted
        sessionSetup['Data']['NativeOS']      = 'Unix'
        sessionSetup['Data']['NativeLanMan']  = 'Samba'

        smb.addCommand(sessionSetup)
        self.sendSMB(smb)

        smb = self.recvSMB()
        if smb.isValidAnswer(SMB.SMB_COM_SESSION_SETUP_ANDX):
            # We will need to use this uid field for all future requests/responses
            self._uid = smb['Uid']

            # Now we have to extract the blob to continue the auth process
            sessionResponse   = SMBCommand(smb['Data'][0])
            sessionParameters = SMBSessionSetupAndX_Extended_Response_Parameters(sessionResponse['Parameters'])
            sessionData       = SMBSessionSetupAndX_Extended_Response_Data(flags = smb['Flags2'])
            sessionData['SecurityBlobLength'] = sessionParameters['SecurityBlobLength']
            sessionData.fromString(sessionResponse['Data'])
            respToken = SPNEGO_NegTokenResp(sessionData['SecurityBlob'])

            # Let's parse some data and keep it to ourselves in case it is asked
            ntlmChallenge = ntlm.NTLMAuthChallenge(respToken['ResponseToken'])
            if ntlmChallenge['TargetInfoFields_len'] > 0:
                av_pairs = ntlm.AV_PAIRS(ntlmChallenge['TargetInfoFields'][:ntlmChallenge['TargetInfoFields_len']])
                if av_pairs[ntlm.NTLMSSP_AV_HOSTNAME] is not None:
                   try:
                       self.__server_name = av_pairs[ntlm.NTLMSSP_AV_HOSTNAME][1].decode('utf-16le')
                   except:
                       # For some reason, we couldn't decode Unicode here.. silently discard the operation
                       pass
                if av_pairs[ntlm.NTLMSSP_AV_DOMAINNAME] is not None:
                   try:
                       if self.__server_name != av_pairs[ntlm.NTLMSSP_AV_DOMAINNAME][1].decode('utf-16le'):
                           self.__server_domain = av_pairs[ntlm.NTLMSSP_AV_DOMAINNAME][1].decode('utf-16le')
                   except:
                       # For some reason, we couldn't decode Unicode here.. silently discard the operation
                       pass
                if av_pairs[ntlm.NTLMSSP_AV_DNS_DOMAINNAME] is not None:
                   try:
                       self.__server_dns_domain_name = av_pairs[ntlm.NTLMSSP_AV_DNS_DOMAINNAME][1].decode('utf-16le')
                   except:
                       # For some reason, we couldn't decode Unicode here.. silently discard the operation
                       pass

<<<<<<< HEAD
                # Parse Version to know the target Operating system name. Not provided elsewhere anymore
                if ntlmChallenge.fields.has_key('Version'):
                    version = ntlmChallenge['Version']

		    self.__server_os_major = ord(version[0])
		    self.__server_os_minor = ord(version[1])
		    self.__server_os_build = struct.unpack('<H',version[2:4])[0]
=======
            # Parse Version to know the target Operating system name. Not provided elsewhere anymore
            if ntlmChallenge.fields.has_key('Version'):
                version = ntlmChallenge['Version']

                self.__server_os_major = ord(version[0])
                self.__server_os_minor = ord(version[1])
                self.__server_os_build = unpack('<H',version[2:4])[0]
>>>>>>> 6bb86b28

            type3, exportedSessionKey = ntlm.getNTLMSSPType3(auth, respToken['ResponseToken'], user, password, domain, lmhash, nthash, use_ntlmv2 = use_ntlmv2)

            if exportedSessionKey is not None:
                self._SigningSessionKey = exportedSessionKey

            smb = NewSMBPacket()
            smb['Flags1'] = SMB.FLAGS1_PATHCASELESS
            smb['Flags2'] = SMB.FLAGS2_EXTENDED_SECURITY |  SMB.FLAGS2_NT_STATUS

            # Are we required to sign SMB? If so we do it, if not we skip it
            if self._SignatureRequired:
               smb['Flags2'] |= SMB.FLAGS2_SMB_SECURITY_SIGNATURE

            respToken2 = SPNEGO_NegTokenResp()
            respToken2['ResponseToken'] = str(type3)

            # Reusing the previous structure
            sessionSetup['Parameters']['SecurityBlobLength'] = len(respToken2)
            sessionSetup['Data']['SecurityBlob'] = respToken2.getData()

            # Storing some info for later use
            self.__server_os     = sessionData['NativeOS']
            self.__server_lanman = sessionData['NativeLanMan']

            smb.addCommand(sessionSetup)
            self.sendSMB(smb)

            smb = self.recvSMB()
            self._uid = 0
            if smb.isValidAnswer(SMB.SMB_COM_SESSION_SETUP_ANDX):
                self._uid = smb['Uid']
                sessionResponse   = SMBCommand(smb['Data'][0])
                sessionParameters = SMBSessionSetupAndXResponse_Parameters(sessionResponse['Parameters'])

                self._action = sessionParameters['Action']
                # If smb sign required, let's enable it for the rest of the connection
                if self._dialects_parameters['SecurityMode'] & SMB.SECURITY_SIGNATURES_REQUIRED:
                   self._SignSequenceNumber = 2
                   self._SignatureEnabled = True
                # Set up the flags to be used from now on
                self.__flags1 = SMB.FLAGS1_PATHCASELESS
                self.__flags2 = SMB.FLAGS2_EXTENDED_SECURITY
                return 1
        else:
            raise Exception('Error: Could not login successfully')

    def getCredentials(self):
        return (
            self.__userName,
            self.__password,
            self.__domain,
            self.__lmhash,
            self.__nthash,
            self.__aesKey,
            self.__TGT,
            self.__TGS)

    def login(self, user, password, domain = '', lmhash = '', nthash = ''):

        # If we have hashes, normalize them
        if lmhash != '' or nthash != '':
            if len(lmhash) % 2:     lmhash = '0%s' % lmhash
            if len(nthash) % 2:     nthash = '0%s' % nthash
            try: # just in case they were converted already
                lmhash = a2b_hex(lmhash)
                nthash = a2b_hex(nthash)
            except:
                pass

        self.__userName = user
        self.__password = password
        self.__domain   = domain
        self.__lmhash   = lmhash
        self.__nthash   = nthash
        self.__aesKey   = ''
        self.__TGT      = None
        self.__TGS      = None

        if self._dialects_parameters['Capabilities'] & SMB.CAP_EXTENDED_SECURITY:
            try:
                self.login_extended(user, password, domain, lmhash, nthash, use_ntlmv2 = True)
            except:
                # If the target OS is Windows 5.0 or Samba, let's try using NTLMv1
                if (self.get_server_lanman().find('Windows 2000') != -1) or (self.get_server_lanman().find('Samba') != -1):
                    self.login_extended(user, password, domain, lmhash, nthash, use_ntlmv2 = False)
                    self.__isNTLMv2 = False
                else:
                    raise
        else:
            self.login_standard(user, password, domain, lmhash, nthash)
            self.__isNTLMv2 = False

    def login_standard(self, user, password, domain = '', lmhash = '', nthash = ''):
        # Only supports NTLMv1
        # Password is only encrypted if the server passed us an "encryption key" during protocol dialect negotiation
        if self._dialects_parameters['ChallengeLength'] > 0:
            if lmhash != '' or nthash != '':
               pwd_ansi = self.get_ntlmv1_response(lmhash)
               pwd_unicode = self.get_ntlmv1_response(nthash)
            elif password:
               lmhash = ntlm.compute_lmhash(password)
               nthash = ntlm.compute_nthash(password)
               pwd_ansi = self.get_ntlmv1_response(lmhash)
               pwd_unicode = self.get_ntlmv1_response(nthash)
            else: # NULL SESSION
               pwd_ansi = ''
               pwd_unicode = ''
        else:
            pwd_ansi = password
            pwd_unicode = ''

        smb = NewSMBPacket()
        smb['Flags1']  = SMB.FLAGS1_PATHCASELESS

        sessionSetup = SMBCommand(SMB.SMB_COM_SESSION_SETUP_ANDX)
        sessionSetup['Parameters'] = SMBSessionSetupAndX_Parameters()
        sessionSetup['Data']       = SMBSessionSetupAndX_Data()

        sessionSetup['Parameters']['MaxBuffer']        = 61440
        sessionSetup['Parameters']['MaxMpxCount']      = 2
        sessionSetup['Parameters']['VCNumber']         = os.getpid()
        sessionSetup['Parameters']['SessionKey']       = self._dialects_parameters['SessionKey']
        sessionSetup['Parameters']['AnsiPwdLength']    = len(pwd_ansi)
        sessionSetup['Parameters']['UnicodePwdLength'] = len(pwd_unicode)
        sessionSetup['Parameters']['Capabilities']     = SMB.CAP_RAW_MODE | SMB.CAP_USE_NT_ERRORS | SMB.CAP_LARGE_READX | SMB.CAP_LARGE_WRITEX

        sessionSetup['Data']['AnsiPwd']       = pwd_ansi
        sessionSetup['Data']['UnicodePwd']    = pwd_unicode
        sessionSetup['Data']['Account']       = str(user)
        sessionSetup['Data']['PrimaryDomain'] = str(domain)
        sessionSetup['Data']['NativeOS']      = str(os.name)
        sessionSetup['Data']['NativeLanMan']  = 'pysmb'
        smb.addCommand(sessionSetup)

        self.sendSMB(smb)

        smb = self.recvSMB()
        if smb.isValidAnswer(SMB.SMB_COM_SESSION_SETUP_ANDX):
            # We will need to use this uid field for all future requests/responses
            self._uid = smb['Uid']
            sessionResponse   = SMBCommand(smb['Data'][0])
            sessionParameters = SMBSessionSetupAndXResponse_Parameters(sessionResponse['Parameters'])
            sessionData       = SMBSessionSetupAndXResponse_Data(flags = smb['Flags2'], data = sessionResponse['Data'])

            self._action = sessionParameters['Action']

            # Still gotta figure out how to do this with no EXTENDED_SECURITY
            if sessionParameters['Action'] & SMB_SETUP_USE_LANMAN_KEY == 0:
                 self._SigningChallengeResponse = sessionSetup['Data']['UnicodePwd']
                 self._SigningSessionKey = nthash
            else:
                 self._SigningChallengeResponse = sessionSetup['Data']['AnsiPwd']
                 self._SigningSessionKey = lmhash

            #self._SignSequenceNumber = 1
            #self.checkSignSMB(smb, self._SigningSessionKey ,self._SigningChallengeResponse)
            #self._SignatureEnabled = True
            self.__server_os     = sessionData['NativeOS']
            self.__server_lanman = sessionData['NativeLanMan']
            self.__server_domain = sessionData['PrimaryDomain']

            # Set up the flags to be used from now on
            self.__flags1 = SMB.FLAGS1_PATHCASELESS
            self.__flags2 = 0
            return 1
        else: raise Exception('Error: Could not login successfully')

    def waitNamedPipe(self, tid, pipe, timeout = 5, noAnswer = 0):
        smb = NewSMBPacket()
        smb['Flags1'] = SMB.FLAGS1_PATHCASELESS
        smb['Flags2'] = SMB.FLAGS2_LONG_NAMES
        smb['Tid']    = tid

        transCommand = SMBCommand(SMB.SMB_COM_TRANSACTION)
        transCommand['Parameters'] = SMBTransaction_Parameters()
        transCommand['Data'] = SMBTransaction_Data()

        setup = '\x53\x00\x00\x00'
        name = '\\PIPE%s\x00' % pipe
        transCommand['Parameters']['Setup'] = setup
        transCommand['Parameters']['TotalParameterCount'] = 0
        transCommand['Parameters']['TotalDataCount'] = 0
        transCommand['Parameters']['MaxParameterCount'] = 0
        transCommand['Parameters']['MaxDataCount'] = 0
        transCommand['Parameters']['Timeout'] = timeout * 1000

        transCommand['Parameters']['ParameterCount'] = 0
        transCommand['Parameters']['ParameterOffset'] = 32+3+28+len(setup)+len(name)

        transCommand['Parameters']['DataCount'] = 0
        transCommand['Parameters']['DataOffset'] = 0

        transCommand['Data']['Name'] = name
        transCommand['Data']['Trans_Parameters'] = ''
        transCommand['Data']['Trans_Data'] = ''

        if noAnswer:
           transCommand['Parameters']['Flags'] = TRANS_NO_RESPONSE

        smb.addCommand(transCommand)
        self.sendSMB(smb)

        smb = self.recvSMB()
        if smb.isValidAnswer(SMB.SMB_COM_TRANSACTION):
           return 1
        return 0

    def read(self, tid, fid, offset=0, max_size = None, wait_answer=1):
        if not max_size:
            max_size = self._dialects_parameters['MaxBufferSize'] # Read in multiple KB blocks

        # max_size is not working, because although it would, the server returns an error (More data avail)

        smb = NewSMBPacket()
        smb['Flags1'] = SMB.FLAGS1_CANONICALIZED_PATHS | SMB.FLAGS1_PATHCASELESS
        smb['Flags2'] = 0
        smb['Tid']    = tid

        read = SMBCommand(SMB.SMB_COM_READ)
        read['Parameters'] = SMBRead_Parameters()
        read['Parameters']['Fid'] = fid
        read['Parameters']['Offset'] = offset
        read['Parameters']['Count'] = max_size
        smb.addCommand(read)

        if wait_answer:
            while 1:
                self.sendSMB(smb)
                ans = self.recvSMB()

                if ans.isValidAnswer(SMB.SMB_COM_READ):
                    readResponse   = SMBCommand(ans['Data'][0])
                    readData       = SMBReadResponse_Data(readResponse['Data'])

                    return readData['Data']

        return None

    def read_andx(self, tid, fid, offset=0, max_size = None, wait_answer=1, smb_packet=None):
        if not max_size:
            if (self._dialects_parameters['Capabilities'] & SMB.CAP_LARGE_READX) and self._SignatureEnabled is False:
                max_size = 65000
            else:
                max_size = self._dialects_parameters['MaxBufferSize'] # Read in multiple KB blocks

        # max_size is not working, because although it would, the server returns an error (More data avail)

        if smb_packet is None:
            smb = NewSMBPacket()
            smb['Flags1'] = SMB.FLAGS1_CANONICALIZED_PATHS | SMB.FLAGS1_PATHCASELESS
            smb['Flags2'] = 0
            smb['Tid']    = tid

            readAndX = SMBCommand(SMB.SMB_COM_READ_ANDX)
            readAndX['Parameters'] = SMBReadAndX_Parameters()
            readAndX['Parameters']['Fid'] = fid
            readAndX['Parameters']['Offset'] = offset
            readAndX['Parameters']['MaxCount'] = max_size
            smb.addCommand(readAndX)
        else:
            smb = smb_packet

        if wait_answer:
            answer = ''
            while 1:
                self.sendSMB(smb)
                ans = self.recvSMB()

                if ans.isValidAnswer(SMB.SMB_COM_READ_ANDX):
                    # XXX Here we are only using a few fields from the response
                    readAndXResponse   = SMBCommand(ans['Data'][0])
                    readAndXParameters = SMBReadAndXResponse_Parameters(readAndXResponse['Parameters'])

                    offset = readAndXParameters['DataOffset']
                    count = readAndXParameters['DataCount']+0x10000*readAndXParameters['DataCount_Hi']
                    answer += str(ans)[offset:offset+count]
                    if not ans.isMoreData():
                        return answer
                    max_size = min(max_size, readAndXParameters['Remaining'])
                    readAndX['Parameters']['Offset'] += count                      # XXX Offset is not important (apparently)
        else:
            self.sendSMB(smb)
            ans = self.recvSMB()

            try:
                if ans.isValidAnswer(SMB.SMB_COM_READ_ANDX):
                    return ans
                else:
                    return None
            except:
                return ans

        return None

    def read_raw(self, tid, fid, offset=0, max_size = None, wait_answer=1):
        if not max_size:
            max_size = self._dialects_parameters['MaxBufferSize'] # Read in multiple KB blocks

        # max_size is not working, because although it would, the server returns an error (More data avail)
        smb = NewSMBPacket()
        smb['Flags1'] = SMB.FLAGS1_CANONICALIZED_PATHS | SMB.FLAGS1_PATHCASELESS
        smb['Flags2'] = 0
        smb['Tid']    = tid

        readRaw = SMBCommand(SMB.SMB_COM_READ_RAW)
        readRaw['Parameters'] = SMBReadRaw_Parameters()
        readRaw['Parameters']['Fid'] = fid
        readRaw['Parameters']['Offset'] = offset
        readRaw['Parameters']['MaxCount'] = max_size
        smb.addCommand(readRaw)

        self.sendSMB(smb)
        if wait_answer:
            data = self._sess.recv_packet(self.__timeout).get_trailer()
            if not data:
                # If there is no data it means there was an error
                data = self.read_andx(tid, fid, offset, max_size)
            return data

        return None

    def write(self,tid,fid,data, offset = 0, wait_answer=1):
        smb = NewSMBPacket()
        smb['Flags1'] = SMB.FLAGS1_CANONICALIZED_PATHS | SMB.FLAGS1_PATHCASELESS
        smb['Flags2'] = 0
        smb['Tid']    = tid

        write = SMBCommand(SMB.SMB_COM_WRITE)
        write['Parameters'] = SMBWrite_Parameters()
        write['Data'] = SMBWrite_Data()
        write['Parameters']['Fid'] = fid
        write['Parameters']['Count'] = len(data)
        write['Parameters']['Offset'] = offset
        write['Parameters']['Remaining'] = len(data)
        write['Data']['Data'] = data
        smb.addCommand(write)

        self.sendSMB(smb)

        if wait_answer:
            smb = self.recvSMB()
            if smb.isValidAnswer(SMB.SMB_COM_WRITE):
                return smb
        return None

    def write_andx(self,tid,fid,data, offset = 0, wait_answer=1, write_pipe_mode = False, smb_packet=None):
        if smb_packet is None:
            smb = NewSMBPacket()
            smb['Flags1'] = SMB.FLAGS1_CANONICALIZED_PATHS | SMB.FLAGS1_PATHCASELESS
            smb['Flags2'] = 0
            smb['Tid']    = tid

            writeAndX = SMBCommand(SMB.SMB_COM_WRITE_ANDX)
            smb.addCommand(writeAndX)

            writeAndX['Parameters'] = SMBWriteAndX_Parameters()
            writeAndX['Parameters']['Fid'] = fid
            writeAndX['Parameters']['Offset'] = offset
            writeAndX['Parameters']['WriteMode'] = 8
            writeAndX['Parameters']['Remaining'] = len(data)
            writeAndX['Parameters']['DataLength'] = len(data)
            writeAndX['Parameters']['DataOffset'] = len(smb)    # this length already includes the parameter
            writeAndX['Data'] = data

            if write_pipe_mode is True:
                # First of all we gotta know what the MaxBuffSize is
                maxBuffSize = self._dialects_parameters['MaxBufferSize']
                if len(data) > maxBuffSize:
                    chunks_size = maxBuffSize - 60
                    writeAndX['Parameters']['WriteMode'] = 0x0c
                    sendData = '\xff\xff' + data
                    totalLen = len(sendData)
                    writeAndX['Parameters']['DataLength'] = chunks_size
                    writeAndX['Parameters']['Remaining'] = totalLen-2
                    writeAndX['Data'] = sendData[:chunks_size]

                    self.sendSMB(smb)
                    if wait_answer:
                        smbResp = self.recvSMB()
                        smbResp.isValidAnswer(SMB.SMB_COM_WRITE_ANDX)

                    alreadySent = chunks_size
                    sendData = sendData[chunks_size:]

                    while alreadySent < totalLen:
                        writeAndX['Parameters']['WriteMode'] = 0x04
                        writeAndX['Parameters']['DataLength'] = len(sendData[:chunks_size])
                        writeAndX['Data'] = sendData[:chunks_size]
                        self.sendSMB(smb)
                        if wait_answer:
                            smbResp = self.recvSMB()
                            smbResp.isValidAnswer(SMB.SMB_COM_WRITE_ANDX)
                        alreadySent += writeAndX['Parameters']['DataLength']
                        sendData = sendData[chunks_size:]

                    return smbResp

        else:
            smb = smb_packet

        self.sendSMB(smb)

        if wait_answer:
            smb = self.recvSMB()
            if smb.isValidAnswer(SMB.SMB_COM_WRITE_ANDX):
                return smb
        return None

    def write_raw(self,tid,fid,data, offset = 0, wait_answer=1):
        LOG.warning("[MS-CIFS] This command was introduced in the CorePlus dialect, but is often listed as part of the LAN Manager 1.0 dialect.This command has been deprecated.Clients SHOULD use SMB_COM_WRITE_ANDX")
        smb = NewSMBPacket()
        smb['Flags1'] = SMB.FLAGS1_CANONICALIZED_PATHS | SMB.FLAGS1_PATHCASELESS
        smb['Flags2'] = 0
        smb['Tid']    = tid

        writeRaw = SMBCommand(SMB.SMB_COM_WRITE_RAW)
        writeRaw['Parameters'] = SMBWriteRaw_Parameters()
        writeRaw['Parameters']['Fid'] = fid
        writeRaw['Parameters']['Offset'] = offset
        writeRaw['Parameters']['Count'] = len(data)
        writeRaw['Parameters']['DataLength'] = 0
        writeRaw['Parameters']['DataOffset'] = 0
        smb.addCommand(writeRaw)

        self.sendSMB(smb)
        self._sess.send_packet(data)

        if wait_answer:
            smb = self.recvSMB()
            if smb.isValidAnswer(SMB.SMB_COM_WRITE_RAW):
                return smb
        return None

    def TransactNamedPipe(self, tid, fid, data = '', noAnswer = 0, waitAnswer = 1, offset = 0):
        self.send_trans(tid,pack('<HH', 0x26, fid),'\\PIPE\\\x00','',data, noAnswer = noAnswer)

        if noAnswer or not waitAnswer:
            return
        smb = self.recvSMB()
        if smb.isValidAnswer(SMB.SMB_COM_TRANSACTION):
           transResponse = SMBCommand(smb['Data'][0])
           transParameters = SMBTransactionResponse_Parameters(transResponse['Parameters'])
           return transResponse['Data'][-transParameters['TotalDataCount']:] # Remove Potential Prefix Padding
        return None

    def TransactNamedPipeRecv(self):
        s = self.recvSMB()
        if s.isValidAnswer(SMB.SMB_COM_TRANSACTION):
           transResponse = SMBCommand(s['Data'][0])
           transParameters = SMBTransactionResponse_Parameters(transResponse['Parameters'])
           return transResponse['Data'][-transParameters['TotalDataCount']:] # Remove Potential Prefix Padding
        return None

    def nt_create_andx(self,tid,filename, smb_packet=None, cmd = None, shareAccessMode = FILE_SHARE_READ | FILE_SHARE_WRITE, disposition = FILE_OPEN, accessMask = 0x2019f):
        filename = filename.replace('/', '\\')
	filename = filename.encode('utf-16le') if self.__unicode_flag else filename

        if smb_packet is None:
            smb = NewSMBPacket()
            smb['Flags1'] = SMB.FLAGS1_CANONICALIZED_PATHS | SMB.FLAGS1_PATHCASELESS
            smb['Flags2'] = SMB.FLAGS2_LONG_NAMES | self.__unicode_flag
            smb['Tid']    = tid
        else:
            smb = smb_packet

        if cmd is None:
            ntCreate = SMBCommand(SMB.SMB_COM_NT_CREATE_ANDX)
            ntCreate['Parameters'] = SMBNtCreateAndX_Parameters()
            ntCreate['Data']       = SMBNtCreateAndX_Data(flags=self.__unicode_flag)
            ntCreate['Parameters']['FileNameLength'] = len(filename)
            ntCreate['Parameters']['CreateFlags'] = 0x16
            ntCreate['Parameters']['AccessMask'] = accessMask
            ntCreate['Parameters']['CreateOptions'] = 0x40
            ntCreate['Parameters']['ShareAccess'] = shareAccessMode
            ntCreate['Parameters']['Disposition'] = disposition
            ntCreate['Data']['FileName'] = filename

	    if self.__unicode_flag:
	 	ntCreate['Data']['Pad'] = 0x0
        else:
            ntCreate = cmd

        smb.addCommand(ntCreate)

        self.sendSMB(smb)

        while 1:
            smb = self.recvSMB()
            if smb.isValidAnswer(SMB.SMB_COM_NT_CREATE_ANDX):
                # XXX Here we are ignoring the rest of the response
                ntCreateResponse   = SMBCommand(smb['Data'][0])
                ntCreateParameters = SMBNtCreateAndXResponse_Parameters(ntCreateResponse['Parameters'])

                self.fid = ntCreateParameters['Fid']
                return ntCreateParameters['Fid']

    def logoff(self):
        smb = NewSMBPacket()

        logOff = SMBCommand(SMB.SMB_COM_LOGOFF_ANDX)
        logOff['Parameters'] = SMBLogOffAndX()
        smb.addCommand(logOff)

        self.sendSMB(smb)
        self.recvSMB()
        # Let's clear some fields so you can login again under the same session
        self._uid = 0

    def list_path(self, service, path = '*', password = None):
        path = path.replace('/', '\\')
	path = path.encode('utf-16le') if self.__unicode_flag else path

        tid = self.tree_connect_andx('\\\\' + self.__remote_name + '\\' + service, password)
        try:
            findFirstParameter = SMBFindFirst2_Parameters()
            findFirstParameter['SearchAttributes'] = SMB_FILE_ATTRIBUTE_DIRECTORY | SMB_FILE_ATTRIBUTE_HIDDEN | \
                                                     SMB_FILE_ATTRIBUTE_SYSTEM | SMB_FILE_ATTRIBUTE_READONLY | \
                                                     SMB_FILE_ATTRIBUTE_ARCHIVE
            findFirstParameter['SearchCount'] = 512
            findFirstParameter['Flags'] = SMB_FIND_RETURN_RESUME_KEYS | SMB_FIND_CLOSE_AT_EOS
            findFirstParameter['InformationLevel'] = SMB_FIND_FILE_BOTH_DIRECTORY_INFO
            findFirstParameter['SearchStorageType'] = 0
            findFirstParameter['FileName'] = path + '\x00\x00' if self.__unicode_flag else '\x00'
            self.send_trans2(tid, SMB.TRANS2_FIND_FIRST2, '\x00', findFirstParameter, '')
            files = [ ]

            totalDataCount = 1
            findData = ''
            findFirst2ParameterBlock = ''
            while len(findData) < totalDataCount:
                resp = self.recvSMB()

                if resp.isValidAnswer(SMB.SMB_COM_TRANSACTION2):
                    trans2Response = SMBCommand(resp['Data'][0])
                    trans2Parameters = SMBTransaction2Response_Parameters(trans2Response['Parameters'])
                    totalDataCount = trans2Parameters['TotalDataCount']
                    findFirst2ParameterBlock += trans2Response['Data'][trans2Parameters['ParameterOffset']-55:][:trans2Parameters['ParameterCount']]
                    findData += trans2Response['Data'][trans2Parameters['DataOffset']-55:]

            findParameterBlock = SMBFindFirst2Response_Parameters(findFirst2ParameterBlock)
            # Save the SID for resume operations
            sid = findParameterBlock['SID']

            while True:
                record = SMBFindFileBothDirectoryInfo(data = findData)

		shortname = record['ShortName'].decode('utf-16le') if self.__unicode_flag else record['ShortName']
		filename = record['FileName'].decode('utf-16le') if self.__unicode_flag else record['FileName']

                fileRecord = SharedFile(record['CreationTime'], record['LastAccessTime'], record['LastChangeTime'],
                                  record['EndOfFile'], record['AllocationSize'], record['ExtFileAttributes'],
                                  shortname, filename)
                files.append(fileRecord)
                if record['NextEntryOffset'] > 0:
                    findData = findData[record['NextEntryOffset']:]
                else:
                    # More data to search?
                    if findParameterBlock['EndOfSearch'] == 0:
                        resume_filename = record['FileName']
                        findNextParameter = SMBFindNext2_Parameters()
                        findNextParameter['SID'] = sid
                        findNextParameter['SearchCount'] = 1024
                        findNextParameter['InformationLevel'] = SMB_FIND_FILE_BOTH_DIRECTORY_INFO
                        findNextParameter['ResumeKey'] = 0
                        findNextParameter['Flags'] = SMB_FIND_RETURN_RESUME_KEYS | SMB_FIND_CLOSE_AT_EOS
                        findNextParameter['FileName'] = resume_filename + '\x00'
                        self.send_trans2(tid, SMB.TRANS2_FIND_NEXT2, '\x00', findNextParameter, '')
                        findData = ''
                        findNext2ParameterBlock = ''
                        totalDataCount = 1
                        while len(findData) < totalDataCount:
                            resp = self.recvSMB()

                            if resp.isValidAnswer(SMB.SMB_COM_TRANSACTION2):
                                trans2Response = SMBCommand(resp['Data'][0])
                                trans2Parameters = SMBTransaction2Response_Parameters(trans2Response['Parameters'])
                                totalDataCount = trans2Parameters['TotalDataCount']
                                findNext2ParameterBlock += trans2Response['Data'][trans2Parameters['ParameterOffset']-55:][:trans2Parameters['ParameterCount']]
                                findData += trans2Response['Data'][trans2Parameters['DataOffset']-55:]
                                findParameterBlock = SMBFindNext2Response_Parameters(findNext2ParameterBlock)
                    else:
                       break
        finally:
            self.disconnect_tree(tid)

        return files

    def retr_file(self, service, filename, callback, mode = FILE_OPEN, offset = 0, password = None, shareAccessMode = SMB_ACCESS_READ):
        filename = string.replace(filename, '/', '\\')

        fid = -1
        tid = self.tree_connect_andx('\\\\' + self.__remote_name + '\\' + service, password)
        try:
            fid = self.nt_create_andx(tid, filename, shareAccessMode = shareAccessMode, accessMask = 0x20089)

            datasize = self.query_file_info(tid, fid)

            self.__nonraw_retr_file(tid, fid, offset, datasize, callback)
        finally:
            if fid >= 0:
                self.close(tid, fid)
            self.disconnect_tree(tid)

    def stor_file(self, service, filename, callback, mode = FILE_OVERWRITE_IF, offset = 0, password = None, shareAccessMode = SMB_ACCESS_WRITE):
        filename = string.replace(filename, '/', '\\')

        fid = -1
        tid = self.tree_connect_andx('\\\\' + self.__remote_name + '\\' + service, password)
        try:
            fid = self.nt_create_andx(tid, filename, shareAccessMode = shareAccessMode, disposition = mode )

            self.__nonraw_stor_file(tid, fid, offset, 0, callback)
        finally:
            if fid >= 0:
                self.close(tid, fid)
            self.disconnect_tree(tid)

    def stor_file_nonraw(self, service, filename, callback, mode = FILE_OVERWRITE_IF, offset = 0, password = None, shareAccessMode = SMB_ACCESS_WRITE ):
        filename = string.replace(filename, '/', '\\')

        fid = -1
        tid = self.tree_connect_andx('\\\\' + self.__remote_name + '\\' + service, password)
        try:
            fid = self.nt_create_andx(tid, filename, shareAccessMode = shareAccessMode, disposition = mode)
            self.__nonraw_stor_file(tid, fid, offset, 0, callback)
        finally:
            if fid >= 0:
                self.close(tid, fid)
            self.disconnect_tree(tid)

    def check_dir(self, service, path, password = None):
        path = string.replace(path,'/', '\\')
        tid = self.tree_connect_andx('\\\\' + self.__remote_name + '\\' + service, password)
        try:
            smb = NewSMBPacket()
            smb['Flags1'] = SMB.FLAGS1_PATHCASELESS
            smb['Flags2'] = 0
            smb['Tid'] = tid
            smb['Mid'] = 0

            cmd = SMBCommand(SMB.SMB_COM_CHECK_DIRECTORY)
            cmd['Parameters'] = ''
            cmd['Data'] = SMBCheckDirectory_Data()
            cmd['Data']['DirectoryName'] = path
            smb.addCommand(cmd)

            self.sendSMB(smb)

            while 1:
                s = self.recvSMB()
                if s.isValidAnswer(SMB.SMB_COM_CHECK_DIRECTORY):
                    return
        finally:
            self.disconnect_tree(tid)

    def remove(self, service, path, password = None):
        path = string.replace(path,'/', '\\')
        # Perform a list to ensure the path exists
        self.list_path(service, path, password)

        tid = self.tree_connect_andx('\\\\' + self.__remote_name + '\\' + service, password)
        try:
            smb = NewSMBPacket()
            smb['Flags1'] = SMB.FLAGS1_PATHCASELESS
            smb['Flags2'] = 0
            smb['Tid'] = tid
            smb['Mid'] = 0

            cmd = SMBCommand(SMB.SMB_COM_DELETE)
            cmd['Parameters'] = SMBDelete_Parameters()
            cmd['Parameters']['SearchAttributes'] = ATTR_HIDDEN | ATTR_SYSTEM | ATTR_ARCHIVE
            cmd['Data'] = SMBDelete_Data()
            cmd['Data']['FileName'] = path + '\x00'
            smb.addCommand(cmd)

            self.sendSMB(smb)

            while 1:
                s = self.recvSMB()
                if s.isValidAnswer(SMB.SMB_COM_DELETE):
                    return
        finally:
            self.disconnect_tree(tid)

    def rmdir(self, service, path, password = None):
        path = string.replace(path,'/', '\\')
        # Check that the directory exists
        self.check_dir(service, path, password)

        tid = self.tree_connect_andx('\\\\' + self.__remote_name + '\\' + service, password)
        try:
<<<<<<< HEAD
	    path = path.encode('utf-16le') if self.__unicode_flag else path

            smb = NewSMBPacket()
            smb['Tid'] = tid
            smb['Flags2'] = SMB.FLAGS1_PATHCASELESS | self.__unicode_flag
            createDir = SMBCommand(SMB.SMB_COM_DELETE_DIRECTORY)
            createDir['Data'] = SMBDeleteDirectory_Data(flags=self.__unicode_path)
            createDir['Data']['DirectoryName'] = path
            smb.addCommand(createDir)
=======
            smb = NewSMBPacket()
            smb['Flags1'] = SMB.FLAGS1_PATHCASELESS
            smb['Flags2'] = 0
            smb['Tid'] = tid
            smb['Mid'] = 0

            cmd = SMBCommand(SMB.SMB_COM_DELETE_DIRECTORY)
            cmd['Parameters'] = ''
            cmd['Data'] = SMBDeleteDirectory_Data()
            cmd['Data']['DirectoryName'] = path
            smb.addCommand(cmd)

>>>>>>> 6bb86b28
            self.sendSMB(smb)

            while 1:
                s = self.recvSMB()
                if s.isValidAnswer(SMB.SMB_COM_DELETE_DIRECTORY):
                    return
        finally:
            self.disconnect_tree(tid)

    def mkdir(self, service, path, password = None):
        path = string.replace(path,'/', '\\')
        tid = self.tree_connect_andx('\\\\' + self.__remote_name + '\\' + service, password)
        try:
	    path = path.encode('utf-16le') if self.__unicode_flag else path

            smb = NewSMBPacket()
            smb['Flags1'] = SMB.FLAGS1_PATHCASELESS
            smb['Flags2'] = 0
            smb['Tid'] = tid
<<<<<<< HEAD
            smb['Flags2'] = SMB.FLAGS1_PATHCASELESS | self.__unicode_flag
=======
            smb['Mid'] = 0

>>>>>>> 6bb86b28
            createDir = SMBCommand(SMB.SMB_COM_CREATE_DIRECTORY)
            createDir['Data'] = SMBCreateDirectory_Data(flags=self.__unicode_flag)
            createDir['Data']['DirectoryName'] = path
            smb.addCommand(createDir)

            self.sendSMB(smb)

            smb = self.recvSMB()
            if smb.isValidAnswer(SMB.SMB_COM_CREATE_DIRECTORY):
                return 1
            return 0
        finally:
            self.disconnect_tree(tid)

    def rename(self, service, old_path, new_path, password = None):
        old_path = string.replace(old_path,'/', '\\')
        new_path = string.replace(new_path,'/', '\\')
        tid = self.tree_connect_andx('\\\\' + self.__remote_name + '\\' + service, password)
        try:
            smb = NewSMBPacket()
            smb['Flags1'] = SMB.FLAGS1_PATHCASELESS
            smb['Flags2'] = 0
            smb['Tid'] = tid
            smb['Mid'] = 0

            renameCmd = SMBCommand(SMB.SMB_COM_RENAME)
            renameCmd['Parameters'] = SMBRename_Parameters()
            renameCmd['Parameters']['SearchAttributes'] = ATTR_SYSTEM | ATTR_HIDDEN | ATTR_DIRECTORY
            renameCmd['Data'] = SMBRename_Data()
            renameCmd['Data']['OldFileName'] = old_path
            renameCmd['Data']['NewFileName'] = new_path
            smb.addCommand(renameCmd)

            self.sendSMB(smb)

            smb = self.recvSMB()
            if smb.isValidAnswer(SMB.SMB_COM_RENAME):
               return 1
            return 0
        finally:
            self.disconnect_tree(tid)

    def writeFile(self, treeId, fileId, data, offset = 0):
        if (self._dialects_parameters['Capabilities'] & SMB.CAP_LARGE_WRITEX) and self._SignatureEnabled is False:
            max_buf_size = 65000
        else:
            max_buf_size = self._dialects_parameters['MaxBufferSize'] & ~0x3ff  # Write in multiple KB blocks

        write_offset = offset
        while 1:
            if len(data) == 0:
                break
            writeData = data[:max_buf_size]
            data = data[max_buf_size:]

            smb = self.write_andx(treeId,fileId,writeData, write_offset)
            writeResponse   = SMBCommand(smb['Data'][0])
            writeResponseParameters = SMBWriteAndXResponse_Parameters(writeResponse['Parameters'])
            write_offset += writeResponseParameters['Count']

    def get_socket(self):
        return self._sess.get_socket()

ERRDOS = { 1: 'Invalid function',
           2: 'File not found',
           3: 'Invalid directory',
           4: 'Too many open files',
           5: 'Access denied',
           6: 'Invalid file handle. Please file a bug report.',
           7: 'Memory control blocks destroyed',
           8: 'Out of memory',
           9: 'Invalid memory block address',
           10: 'Invalid environment',
           11: 'Invalid format',
           12: 'Invalid open mode',
           13: 'Invalid data',
           15: 'Invalid drive',
           16: 'Attempt to remove server\'s current directory',
           17: 'Not the same device',
           18: 'No files found',
           32: 'Sharing mode conflicts detected',
           33: 'Lock request conflicts detected',
           80: 'File already exists'
           }

ERRSRV = { 1: 'Non-specific error',
           2: 'Bad password',
           4: 'Access denied',
           5: 'Invalid tid. Please file a bug report.',
           6: 'Invalid network name',
           7: 'Invalid device',
           49: 'Print queue full',
           50: 'Print queue full',
           51: 'EOF on print queue dump',
           52: 'Invalid print file handle',
           64: 'Command not recognized. Please file a bug report.',
           65: 'Internal server error',
           67: 'Invalid path',
           69: 'Invalid access permissions',
           71: 'Invalid attribute mode',
           81: 'Server is paused',
           82: 'Not receiving messages',
           83: 'No room to buffer messages',
           87: 'Too many remote user names',
           88: 'Operation timeout',
           89: 'Out of resources',
           91: 'Invalid user handle. Please file a bug report.',
           250: 'Temporarily unable to support raw mode for transfer',
           251: 'Temporarily unable to support raw mode for transfer',
           252: 'Continue in MPX mode',
           65535: 'Unsupported function'
           }

ERRHRD = { 19: 'Media is write-protected',
           20: 'Unknown unit',
           21: 'Drive not ready',
           22: 'Unknown command',
           23: 'CRC error',
           24: 'Bad request',
           25: 'Seek error',
           26: 'Unknown media type',
           27: 'Sector not found',
           28: 'Printer out of paper',
           29: 'Write fault',
           30: 'Read fault',
           31: 'General failure',
           32: 'Open conflicts with an existing open',
           33: 'Invalid lock request',
           34: 'Wrong disk in drive',
           35: 'FCBs not available',
           36: 'Sharing buffer exceeded'
           }
<|MERGE_RESOLUTION|>--- conflicted
+++ resolved
@@ -2701,13 +2701,10 @@
         treeConnect['Data']['Password'] = password
         treeConnect['Data']['Path'] = path
         treeConnect['Data']['Service'] = service
-<<<<<<< HEAD
 
 	if self.__unicode_flag:
 		treeConnect['Data']['Pad'] = 0x0
 
-=======
->>>>>>> 6bb86b28
         smb.addCommand(treeConnect)
 
         # filename = "\PIPE\epmapper"
@@ -2790,13 +2787,10 @@
         openFile['Parameters']['SearchAttributes'] = ATTR_READONLY | ATTR_HIDDEN | ATTR_ARCHIVE
         openFile['Data']       = SMBOpen_Data(flags=self.__unicode_flag)
         openFile['Data']['FileName'] = filename
-<<<<<<< HEAD
 
 	if self.__unicode_flag:
 		openFile['Data']['Pad'] = 0x0
 
-=======
->>>>>>> 6bb86b28
         smb.addCommand(openFile)
 
         self.sendSMB(smb)
@@ -2831,13 +2825,10 @@
         openFile['Parameters']['SearchAttributes'] = ATTR_READONLY | ATTR_HIDDEN | ATTR_ARCHIVE
         openFile['Data']       = SMBOpenAndX_Data(flags=self.__unicode_flag)
         openFile['Data']['FileName'] = filename
-<<<<<<< HEAD
 
 	if self.__unicode_flag:
 		openFile['Data']['Pad'] = 0x0
 
-=======
->>>>>>> 6bb86b28
         smb.addCommand(openFile)
 
         self.sendSMB(smb)
@@ -3263,15 +3254,6 @@
                        # For some reason, we couldn't decode Unicode here.. silently discard the operation
                        pass
 
-<<<<<<< HEAD
-                # Parse Version to know the target Operating system name. Not provided elsewhere anymore
-                if ntlmChallenge.fields.has_key('Version'):
-                    version = ntlmChallenge['Version']
-
-		    self.__server_os_major = ord(version[0])
-		    self.__server_os_minor = ord(version[1])
-		    self.__server_os_build = struct.unpack('<H',version[2:4])[0]
-=======
             # Parse Version to know the target Operating system name. Not provided elsewhere anymore
             if ntlmChallenge.fields.has_key('Version'):
                 version = ntlmChallenge['Version']
@@ -3279,7 +3261,6 @@
                 self.__server_os_major = ord(version[0])
                 self.__server_os_minor = ord(version[1])
                 self.__server_os_build = unpack('<H',version[2:4])[0]
->>>>>>> 6bb86b28
 
             type3, exportedSessionKey = ntlm.getNTLMSSPType3(auth, respToken['ResponseToken'], user, password, domain, lmhash, nthash, use_ntlmv2 = use_ntlmv2)
 
@@ -3972,30 +3953,17 @@
 
         tid = self.tree_connect_andx('\\\\' + self.__remote_name + '\\' + service, password)
         try:
-<<<<<<< HEAD
 	    path = path.encode('utf-16le') if self.__unicode_flag else path
 
             smb = NewSMBPacket()
             smb['Tid'] = tid
-            smb['Flags2'] = SMB.FLAGS1_PATHCASELESS | self.__unicode_flag
+            smb['Flags1'] = SMB.FLAGS1_PATHCASELESS
+            smb['Flags2'] = self.__unicode_flag
             createDir = SMBCommand(SMB.SMB_COM_DELETE_DIRECTORY)
             createDir['Data'] = SMBDeleteDirectory_Data(flags=self.__unicode_path)
             createDir['Data']['DirectoryName'] = path
             smb.addCommand(createDir)
-=======
-            smb = NewSMBPacket()
-            smb['Flags1'] = SMB.FLAGS1_PATHCASELESS
-            smb['Flags2'] = 0
-            smb['Tid'] = tid
-            smb['Mid'] = 0
-
-            cmd = SMBCommand(SMB.SMB_COM_DELETE_DIRECTORY)
-            cmd['Parameters'] = ''
-            cmd['Data'] = SMBDeleteDirectory_Data()
-            cmd['Data']['DirectoryName'] = path
-            smb.addCommand(cmd)
-
->>>>>>> 6bb86b28
+
             self.sendSMB(smb)
 
             while 1:
@@ -4013,14 +3981,10 @@
 
             smb = NewSMBPacket()
             smb['Flags1'] = SMB.FLAGS1_PATHCASELESS
-            smb['Flags2'] = 0
+            smb['Flags2'] = self.__unicode_flag
             smb['Tid'] = tid
-<<<<<<< HEAD
-            smb['Flags2'] = SMB.FLAGS1_PATHCASELESS | self.__unicode_flag
-=======
             smb['Mid'] = 0
 
->>>>>>> 6bb86b28
             createDir = SMBCommand(SMB.SMB_COM_CREATE_DIRECTORY)
             createDir['Data'] = SMBCreateDirectory_Data(flags=self.__unicode_flag)
             createDir['Data']['DirectoryName'] = path
