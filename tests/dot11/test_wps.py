#!/usr/bin/env python
# Impacket - Collection of Python classes for working with network protocols.
#
# SECUREAUTH LABS. Copyright (C) 2021 SecureAuth Corporation. All rights reserved.
#
# This software is provided under a slightly modified version
# of the Apache Software License. See the accompanying LICENSE file
# for more information.
#
# Description:
#   Tests for WPS packets
#
# Author:
<<<<<<< HEAD
# Aureliano Calvo
=======
#   Aureliano Calvo
#
# sorry, this is very ugly, but I'm in python 2.5
import sys
sys.path.insert(0,"../../..")


>>>>>>> cd4fe47c
import unittest
import array
from impacket import wps


class TestTLVContainer(unittest.TestCase):

    def testNormalUsageContainer(self):
        BUILDERS={
            1: wps.StringBuilder(),
            2: wps.ByteBuilder(),
            3: wps.NumBuilder(2)
        }
        tlvc = wps.TLVContainer(builders=BUILDERS)
        
        KINDS_N_VALUES = (
            (1, b"Sarlanga"),
            (2, 1),
            (3, 1024),
            (4, array.array("B", [1,2,3]))
        )
        for k,v in KINDS_N_VALUES:
            tlvc.append(k,v)
        
        tlvc2 = wps.TLVContainer(builders=BUILDERS)
        tlvc2.from_ary(tlvc.to_ary())
        
        for k,v in KINDS_N_VALUES:
            self.assertEqual(v, tlvc2.first(k))
        
        self.assertEqual(tlvc.to_ary(), tlvc2.to_ary())
        self.assertEqual(b"Sarlanga", tlvc.first(1))


if __name__ == '__main__':
    unittest.main(verbosity=1)<|MERGE_RESOLUTION|>--- conflicted
+++ resolved
@@ -11,17 +11,8 @@
 #   Tests for WPS packets
 #
 # Author:
-<<<<<<< HEAD
-# Aureliano Calvo
-=======
 #   Aureliano Calvo
 #
-# sorry, this is very ugly, but I'm in python 2.5
-import sys
-sys.path.insert(0,"../../..")
-
-
->>>>>>> cd4fe47c
 import unittest
 import array
 from impacket import wps
